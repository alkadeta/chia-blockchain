--- conflicted
+++ resolved
@@ -144,11 +144,7 @@
         wallet: Wallet,
         genesis_checker_hex: str,
         name: str = None,
-<<<<<<< HEAD
-    ):
-=======
     ) -> CCWallet:
->>>>>>> af6ecd4f
 
         self = CCWallet()
         self.base_puzzle_program = None
@@ -245,12 +241,8 @@
         self.wallet_info = new_info
         await self.wallet_state_manager.user_store.update_wallet(self.wallet_info)
 
-<<<<<<< HEAD
-    def get_colour(self):
-=======
     def get_colour(self) -> str:
         assert self.cc_info.my_genesis_checker is not None
->>>>>>> af6ecd4f
         return bytes(self.cc_info.my_genesis_checker).hex()
 
     async def coin_added(
@@ -365,10 +357,7 @@
                         lineage_proof = get_lineage_proof_from_coin_and_puz(
                             coin, puzzle_program
                         )
-<<<<<<< HEAD
-=======
                         parents.append(lineage_proof)
->>>>>>> af6ecd4f
                         await self.add_lineage(coin_name, lineage_proof)
 
         return len(parents) > 0
@@ -415,15 +404,9 @@
     # Create a new coin of value 0 with a given colour
     async def generate_zero_val_coin(
         self, send=True, exclude: List[Coin] = None
-<<<<<<< HEAD
-    ) -> Optional[SpendBundle]:
-        if self.cc_info.my_genesis_checker is None:
-            return None
-=======
     ) -> SpendBundle:
         if self.cc_info.my_genesis_checker is None:
             raise ValueError("My genesis checker is None")
->>>>>>> af6ecd4f
         if exclude is None:
             exclude = []
         coins = await self.standard_wallet.select_coins(0, exclude)
@@ -441,12 +424,7 @@
         tx: TransactionRecord = await self.standard_wallet.generate_signed_transaction(
             uint64(0), cc_puzzle_hash, uint64(0), origin_id, coins
         )
-<<<<<<< HEAD
-        if tx is None or tx.spend_bundle is None:
-            return None
-=======
         assert tx.spend_bundle is not None
->>>>>>> af6ecd4f
         full_spend: SpendBundle = tx.spend_bundle
         self.log.info(f"Generate zero val coin: cc_puzzle_hash is {cc_puzzle_hash}")
 
@@ -455,16 +433,12 @@
 
         await self.add_lineage(
             eve_coin.name(),
-<<<<<<< HEAD
-            Program.to((1, [eve_coin.parent_coin_info, cc_inner, eve_coin.amount],)),
-=======
             Program.to(
                 (
                     1,
                     [eve_coin.parent_coin_info, cc_inner, eve_coin.amount],
                 )
             ),
->>>>>>> af6ecd4f
         )
         await self.add_lineage(
             eve_coin.parent_coin_info, Program.to((0, [origin.as_list(), 1]))
@@ -662,22 +636,10 @@
         for amount, puzzle_hash in zip(amounts, puzzle_hashes):
             primaries.append({"puzzlehash": puzzle_hash, "amount": amount})
 
-<<<<<<< HEAD
-        primaries = [{"puzzlehash": to_address, "amount": amount}]
-=======
->>>>>>> af6ecd4f
         if change > 0:
             changepuzzlehash = await self.get_new_inner_hash()
             primaries.append({"puzzlehash": changepuzzlehash, "amount": change})
 
-<<<<<<< HEAD
-        innersol = self.standard_wallet.make_solution(primaries=primaries)
-        coin = selected_coins.pop()
-        inner_puzzle = await self.inner_puzzle_for_cc_puzhash(coin.puzzle_hash)
-
-        if self.cc_info.my_genesis_checker is None:
-            return None
-=======
         if fee > 0:
             innersol = self.standard_wallet.make_solution(primaries=primaries, fee=fee)
         else:
@@ -688,7 +650,6 @@
 
         if self.cc_info.my_genesis_checker is None:
             raise ValueError("My genesis checker is None")
->>>>>>> af6ecd4f
 
         genesis_id = genesis_coin_id_for_genesis_coin_checker(
             self.cc_info.my_genesis_checker
@@ -713,12 +674,8 @@
             innersol_list,
             sigs,
         )
-<<<<<<< HEAD
-        tx_record = TransactionRecord(
-=======
         # TODO add support for array in stored records
         return TransactionRecord(
->>>>>>> af6ecd4f
             confirmed_at_index=uint32(0),
             created_at_time=uint64(int(time.time())),
             to_puzzle_hash=puzzle_hashes[0],
@@ -735,11 +692,6 @@
             trade_id=None,
         )
 
-<<<<<<< HEAD
-        return tx_record
-
-=======
->>>>>>> af6ecd4f
     async def add_lineage(self, name: bytes32, lineage: Optional[Program]):
         self.log.info(f"Adding parent {name}: {lineage}")
         current_list = self.cc_info.lineage_proofs.copy()
@@ -769,16 +721,6 @@
 
         minted_cc_puzzle_hash = cc_puzzle_hash_for_inner_puzzle_hash(
             CC_MOD, genesis_coin_checker, cc_inner_hash
-<<<<<<< HEAD
-        )
-
-        tx_record = await self.standard_wallet.generate_signed_transaction(
-            amount, minted_cc_puzzle_hash, uint64(0), origin_id, coins
-        )
-        if tx_record is None:
-            return None
-
-=======
         )
 
         tx_record: TransactionRecord = (
@@ -788,7 +730,6 @@
         )
         assert tx_record.spend_bundle is not None
 
->>>>>>> af6ecd4f
         lineage_proof: Optional[Program] = lineage_proof_for_genesis(origin)
         lineage_proofs = [(origin_id, lineage_proof)]
         cc_info: CCInfo = CCInfo(genesis_coin_checker, lineage_proofs)
@@ -852,9 +793,4 @@
             list_of_solutions.append(CoinSolution(coin, full_solution))
 
         aggsig = AugSchemeMPL.aggregate(sigs)
-<<<<<<< HEAD
-        spend_bundle = SpendBundle(list_of_solutions, aggsig)
-        return spend_bundle
-=======
-        return SpendBundle(list_of_solutions, aggsig)
->>>>>>> af6ecd4f
+        return SpendBundle(list_of_solutions, aggsig)