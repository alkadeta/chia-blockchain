--- conflicted
+++ resolved
@@ -210,15 +210,11 @@
         """
 
         cursor = await self.db_connection.execute(
-<<<<<<< HEAD
-            "SELECT * from trade_records WHERE sent<? and confirmed=?", (4, 0,),
-=======
             "SELECT * from trade_records WHERE sent<? and confirmed=?",
             (
                 4,
                 0,
             ),
->>>>>>> af6ecd4f
         )
         rows = await cursor.fetchall()
         await cursor.close()
