--- conflicted
+++ resolved
@@ -79,17 +79,11 @@
     @staticmethod
     async def create(
         config: Dict,
-<<<<<<< HEAD
-        keychain: Keychain,
-        name: str = None,
-        override_constants: Dict = {},
-=======
         private_key: ExtendedPrivateKey,
         root_path: Path,
         name: str = None,
         override_constants: Dict = {},
         local_test: bool = False,
->>>>>>> 1e3dc2ae
     ):
         self = WalletNode()
         self.config = config
@@ -110,11 +104,7 @@
         mkdir(path.parent)
 
         self.wallet_state_manager = await WalletStateManager.create(
-<<<<<<< HEAD
-            keychain, config, path, self.constants
-=======
             private_key, config, path, self.constants
->>>>>>> 1e3dc2ae
         )
         self.wallet_state_manager.set_pending_callback(self._pending_tx_handler)
 
