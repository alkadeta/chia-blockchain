import asyncio
import json
import logging
import signal
import time
import traceback
from pathlib import Path
from blspy import ExtendedPrivateKey

from typing import List, Optional, Tuple

import aiohttp
from src.util.byte_types import hexstr_to_bytes
from src.util.keychain import Keychain, seed_from_mnemonic, generate_mnemonic
from src.util.path import path_from_root
<<<<<<< HEAD
=======
from src.util.ws_message import create_payload, format_response, pong
>>>>>>> 1e3dc2ae
from src.wallet.trade_manager import TradeManager

try:
    import uvloop
except ImportError:
    uvloop = None

from src.server.outbound_message import NodeType, OutboundMessage, Message, Delivery
from src.server.server import ChiaServer
from src.simulator.simulator_constants import test_constants
from src.simulator.simulator_protocol import FarmNewBlockProtocol
from src.util.config import load_config_cli, load_config
from src.util.ints import uint64
from src.util.logging import initialize_logging
from src.wallet.util.wallet_types import WalletType
from src.wallet.rl_wallet.rl_wallet import RLWallet
from src.wallet.cc_wallet.cc_wallet import CCWallet
from src.wallet.wallet_info import WalletInfo
from src.wallet.wallet_node import WalletNode
from src.types.mempool_inclusion_status import MempoolInclusionStatus
from src.util.default_root import DEFAULT_ROOT_PATH
from src.util.setproctitle import setproctitle

# Timeout for response from wallet/full node for sending a transaction
TIMEOUT = 30

log = logging.getLogger(__name__)
<<<<<<< HEAD


def format_response(command: str, response_data: Dict[str, Any]):
    """
    Formats the response into standard format used between renderer.js and here
    """
    response = {"command": command, "data": response_data}

    json_str = dict_to_json_str(response)
    return json_str
=======
>>>>>>> 1e3dc2ae


class WebSocketServer:
    def __init__(self, keychain: Keychain, root_path: Path):
        self.config = load_config_cli(root_path, "config.yaml", "wallet")
        initialize_logging("Wallet %(name)-25s", self.config["logging"], root_path)
        self.log = log
        self.keychain = keychain
        self.websocket = None
        self.root_path = root_path
        self.wallet_node: Optional[WalletNode] = None
        self.trade_manager: Optional[TradeManager] = None
<<<<<<< HEAD
=======
        self.shut_down = False
>>>>>>> 1e3dc2ae
        if self.config["testing"] is True:
            self.config["database_path"] = "test_db_wallet.db"

    async def start(self):
        self.log.info("Starting Websocket Server")

        def master_close_cb():
            asyncio.ensure_future(self.stop())

        try:
            asyncio.get_running_loop().add_signal_handler(
                signal.SIGINT, master_close_cb
            )
            asyncio.get_running_loop().add_signal_handler(
                signal.SIGTERM, master_close_cb
            )
        except NotImplementedError:
            self.log.info("Not implemented")

<<<<<<< HEAD
        private_key = self.keychain.get_wallet_key()
        if private_key is not None:
            await self.start_wallet()

        self.websocket_server = await websockets.serve(
            self.safe_handle, "localhost", self.config["rpc_port"]
        )
        self.log.info("Waiting webSocketServer closure")
        await self.websocket_server.wait_closed()
        self.log.info("webSocketServer closed")

    async def start_wallet(self) -> bool:
        private_key = self.keychain.get_wallet_key()
=======
        await self.start_wallet()

        await self.connect_to_daemon()
        self.log.info("webSocketServer closed")

    async def start_wallet(self, public_key_fingerprint: Optional[int] = None) -> bool:
        private_keys = self.keychain.get_all_private_keys()
        if len(private_keys) == 0:
            self.log.info("No keys")
            return False

        if public_key_fingerprint is not None:
            for sk, _ in private_keys:
                if sk.get_public_key().get_fingerprint() == public_key_fingerprint:
                    private_key = sk
                    break
        else:
            private_key = private_keys[0][0]

>>>>>>> 1e3dc2ae
        if private_key is None:
            self.log.info("No keys")
            return False

        if self.config["testing"] is True:
<<<<<<< HEAD
            log.info(f"Websocket server in testing mode")
            self.wallet_node = await WalletNode.create(
                self.config, self.keychain, override_constants=test_constants
            )
        else:
            log.info(f"Not Testing")
            self.wallet_node = await WalletNode.create(self.config, self.keychain)
=======
            log.info("Websocket server in testing mode")
            self.wallet_node = await WalletNode.create(
                self.config,
                private_key,
                self.root_path,
                override_constants=test_constants,
                local_test=True
            )
        else:
            log.info("Not Testing")
            self.wallet_node = await WalletNode.create(
                self.config, private_key, self.root_path
            )

        if self.wallet_node is None:
            return False
>>>>>>> 1e3dc2ae

        self.trade_manager = await TradeManager.create(
            self.wallet_node.wallet_state_manager
        )
        self.wallet_node.wallet_state_manager.set_callback(self.state_changed_callback)

        net_config = load_config(self.root_path, "config.yaml")
        ping_interval = net_config.get("ping_interval")
        network_id = net_config.get("network_id")
        assert ping_interval is not None
        assert network_id is not None

        server = ChiaServer(
            self.config["port"],
            self.wallet_node,
            NodeType.WALLET,
            ping_interval,
            network_id,
<<<<<<< HEAD
            DEFAULT_ROOT_PATH,
=======
            self.root_path,
>>>>>>> 1e3dc2ae
            self.config,
        )
        self.wallet_node.set_server(server)

<<<<<<< HEAD
        if "full_node_peer" in self.config:
            full_node_peer = PeerInfo(
                self.config["full_node_peer"]["host"],
                self.config["full_node_peer"]["port"],
            )

            self.log.info(f"Connecting to full node peer at {full_node_peer}")
            server.global_connections.peers.add(full_node_peer)
            _ = await server.start_client(full_node_peer, None)

        if self.config["testing"] is False:
            self.wallet_node._start_bg_tasks()

        return True

    async def stop(self):
        self.websocket_server.close()
        if self.wallet_node is not None:
            self.wallet_node.server.close_all()
            await self.wallet_node.wallet_state_manager.close_all_stores()
            self.wallet_node._shutdown()
=======
        self.wallet_node._start_bg_tasks()

        return True

    async def connection(self, ws):
        data = {"service": "chia-wallet"}
        payload = create_payload("register_service", data, "chia-wallet", "daemon")
        await ws.send_str(payload)

        while True:
            msg = await ws.receive()
            if msg.type == aiohttp.WSMsgType.TEXT:
                message = msg.data.strip()
                # self.log.info(f"received message: {message}")
                await self.safe_handle(ws, message)
            elif msg.type == aiohttp.WSMsgType.BINARY:
                pass
                # self.log.warning("Received binary data")
            elif msg.type == aiohttp.WSMsgType.PING:
                await ws.pong()
            elif msg.type == aiohttp.WSMsgType.PONG:
                self.log.info("Pong received")
            else:
                if msg.type == aiohttp.WSMsgType.CLOSE:
                    print("Closing")
                    await ws.close()
                elif msg.type == aiohttp.WSMsgType.ERROR:
                    print("Error during receive %s" % ws.exception())
                elif msg.type == aiohttp.WSMsgType.CLOSED:
                    pass

                break

        await ws.close()

    async def connect_to_daemon(self):
        while True:
            session = None
            try:
                if self.shut_down:
                    break
                session = aiohttp.ClientSession()
                async with session.ws_connect(
                    "ws://127.0.0.1:55400", autoclose=False, autoping=True
                ) as ws:
                    self.websocket = ws
                    await self.connection(ws)
                self.log.info("Connection closed")
                self.websocket = None
                await session.close()
            except BaseException as e:
                self.log.error(f"Exception: {e}")
                if session is not None:
                    await session.close()
            await asyncio.sleep(1)

    async def stop(self):
        self.shut_down = True
        if self.wallet_node is not None:
            self.wallet_node.server.close_all()
            self.wallet_node._shutdown()
            await self.wallet_node.wallet_state_manager.close_all_stores()
        self.log.info("closing websocket")
        if self.websocket is not None:
            self.log.info("closing websocket 2")
            await self.websocket.close()
        self.log.info("closied websocket")
>>>>>>> 1e3dc2ae

    async def get_next_puzzle_hash(self, request):
        """
        Returns a new puzzlehash
        """

        wallet_id = int(request["wallet_id"])
        wallet = self.wallet_node.wallet_state_manager.wallets[wallet_id]
<<<<<<< HEAD

        if wallet.wallet_info.type == WalletType.STANDARD_WALLET:
            puzzle_hash = (await wallet.get_new_puzzlehash()).hex()
        elif wallet.wallet_info.type == WalletType.COLOURED_COIN:
            puzzle_hash: bytes32 = await wallet.get_new_inner_hash()

        data = {
=======

        if wallet.wallet_info.type == WalletType.STANDARD_WALLET:
            puzzle_hash = (await wallet.get_new_puzzlehash()).hex()
        elif wallet.wallet_info.type == WalletType.COLOURED_COIN:
            puzzle_hash = await wallet.get_new_inner_hash()

        response = {
>>>>>>> 1e3dc2ae
            "wallet_id": wallet_id,
            "puzzle_hash": puzzle_hash,
        }

        return response

    async def send_transaction(self, request):
        wallet_id = int(request["wallet_id"])
        wallet = self.wallet_node.wallet_state_manager.wallets[wallet_id]
        try:
            tx = await wallet.generate_signed_transaction_dict(request)
        except BaseException as e:
            data = {
                "status": "FAILED",
                "reason": f"Failed to generate signed transaction {e}",
            }
            return data

        if tx is None:
            data = {
                "status": "FAILED",
                "reason": "Failed to generate signed transaction",
            }
            return data
        try:
            await wallet.push_transaction(tx)
        except BaseException as e:
            data = {
                "status": "FAILED",
                "reason": f"Failed to push transaction {e}",
            }
            return data
        self.log.error(tx)
        sent = False
        start = time.time()
        while time.time() - start < TIMEOUT:
            sent_to: List[
                Tuple[str, MempoolInclusionStatus, Optional[str]]
            ] = await self.wallet_node.wallet_state_manager.get_transaction_status(
                tx.name()
            )

            if len(sent_to) == 0:
                await asyncio.sleep(0.1)
                continue
            status, err = sent_to[0][1], sent_to[0][2]
            if status == MempoolInclusionStatus.SUCCESS:
                data = {"status": "SUCCESS"}
                sent = True
                break
            elif status == MempoolInclusionStatus.PENDING:
                assert err is not None
                data = {"status": "PENDING", "reason": err}
                sent = True
                break
            elif status == MempoolInclusionStatus.FAILED:
                assert err is not None
                data = {"status": "FAILED", "reason": err}
                sent = True
                break
        if not sent:
            data = {
                "status": "FAILED",
                "reason": "Timed out. Transaction may or may not have been sent.",
            }

        return data

    async def get_transactions(self, request):
        wallet_id = int(request["wallet_id"])
        transactions = await self.wallet_node.wallet_state_manager.get_all_transactions(
            wallet_id
        )

        response = {"success": True, "txs": transactions, "wallet_id": wallet_id}
<<<<<<< HEAD
        await websocket.send(format_response(response_api, response))
=======
        return response
>>>>>>> 1e3dc2ae

    async def farm_block(self, request):
        puzzle_hash = bytes.fromhex(request["puzzle_hash"])
        request = FarmNewBlockProtocol(puzzle_hash)
        msg = OutboundMessage(
            NodeType.FULL_NODE, Message("farm_new_block", request), Delivery.BROADCAST,
        )

        self.wallet_node.server.push_message(msg)
        return {"success": True}

    async def get_wallet_balance(self, request):
        wallet_id = int(request["wallet_id"])
        wallet = self.wallet_node.wallet_state_manager.wallets[wallet_id]
        balance = await wallet.get_confirmed_balance()
        pending_balance = await wallet.get_unconfirmed_balance()
        spendable_balance = await wallet.get_spendable_balance()
        pending_change = await wallet.get_pending_change_balance()
        if wallet.wallet_info.type == WalletType.COLOURED_COIN:
            frozen_balance = 0
        else:
            frozen_balance = await wallet.get_frozen_amount()

        response = {
            "wallet_id": wallet_id,
            "success": True,
            "confirmed_wallet_balance": balance,
            "unconfirmed_wallet_balance": pending_balance,
            "spendable_balance": spendable_balance,
            "frozen_balance": frozen_balance,
            "pending_change": pending_change,
        }

        return response

    async def get_sync_status(self):
        syncing = self.wallet_node.wallet_state_manager.sync_mode

        response = {"syncing": syncing}

        return response

    async def get_height_info(self):
        lca = self.wallet_node.wallet_state_manager.lca
        height = self.wallet_node.wallet_state_manager.block_records[lca].height

        response = {"height": height}

        return response

    async def get_connection_info(self):
        connections = (
            self.wallet_node.server.global_connections.get_full_node_peerinfos()
        )

        response = {"connections": connections}

        return response

<<<<<<< HEAD
    async def create_new_wallet(self, websocket, request, response_api):
=======
    async def create_new_wallet(self, request):
>>>>>>> 1e3dc2ae
        config, wallet_state_manager, main_wallet = self.get_wallet_config()

        if request["wallet_type"] == "cc_wallet":
            if request["mode"] == "new":
                cc_wallet: CCWallet = await CCWallet.create_new_cc(
                    wallet_state_manager, main_wallet, request["amount"]
                )
                response = {"success": True, "type": cc_wallet.wallet_info.type.name}
                return response
            elif request["mode"] == "existing":
                cc_wallet = await CCWallet.create_wallet_for_cc(
                    wallet_state_manager, main_wallet, request["colour"]
                )
                response = {"success": True, "type": cc_wallet.wallet_info.type.name}
                return response

        response = {"success": False}
        return response

    def get_wallet_config(self):
        return (
            self.wallet_node.config,
            self.wallet_node.wallet_state_manager,
            self.wallet_node.wallet_state_manager.main_wallet,
        )

    async def get_wallets(self):
        wallets: List[
            WalletInfo
        ] = await self.wallet_node.wallet_state_manager.get_all_wallets()

        response = {"wallets": wallets, "success": True}

        return response

    async def rl_set_admin_info(self, request):
        wallet_id = int(request["wallet_id"])
        wallet: RLWallet = self.wallet_node.wallet_state_manager.wallets[wallet_id]
        user_pubkey = request["user_pubkey"]
        limit = uint64(int(request["limit"]))
        interval = uint64(int(request["interval"]))
        amount = uint64(int(request["amount"]))

        success = await wallet.admin_create_coin(interval, limit, user_pubkey, amount)

        response = {"success": success}

        return response

    async def rl_set_user_info(self, request):
        wallet_id = int(request["wallet_id"])
        wallet: RLWallet = self.wallet_node.wallet_state_manager.wallets[wallet_id]
        admin_pubkey = request["admin_pubkey"]
        limit = uint64(int(request["limit"]))
        interval = uint64(int(request["interval"]))
        origin_id = request["origin_id"]

        success = await wallet.set_user_info(interval, limit, origin_id, admin_pubkey)

        response = {"success": success}

        return response

    async def cc_set_name(self, request):
        wallet_id = int(request["wallet_id"])
        wallet: CCWallet = self.wallet_node.wallet_state_manager.wallets[wallet_id]
        await wallet.set_name(str(request["name"]))
        response = {"wallet_id": wallet_id, "success": True}
<<<<<<< HEAD
        return await websocket.send(format_response(response_api, response))
=======
        return response
>>>>>>> 1e3dc2ae

    async def cc_get_name(self, request):
        wallet_id = int(request["wallet_id"])
        wallet: CCWallet = self.wallet_node.wallet_state_manager.wallets[wallet_id]
        name: str = await wallet.get_name()
        response = {"wallet_id": wallet_id, "name": name}
<<<<<<< HEAD
        return await websocket.send(format_response(response_api, response))
=======
        return response
>>>>>>> 1e3dc2ae

    async def cc_spend(self, request):
        wallet_id = int(request["wallet_id"])
        wallet: CCWallet = self.wallet_node.wallet_state_manager.wallets[wallet_id]
        puzzle_hash = hexstr_to_bytes(request["innerpuzhash"])
        try:
            tx = await wallet.cc_spend(request["amount"], puzzle_hash)
        except BaseException as e:
            data = {
                "status": "FAILED",
                "reason": f"{e}",
            }
            return data

        if tx is None:
            data = {
                "status": "FAILED",
                "reason": "Failed to generate signed transaction",
            }
            return data

        self.log.error(tx)
        sent = False
        start = time.time()
        while time.time() - start < TIMEOUT:
            sent_to: List[
                Tuple[str, MempoolInclusionStatus, Optional[str]]
            ] = await self.wallet_node.wallet_state_manager.get_transaction_status(
                tx.name()
            )

            if len(sent_to) == 0:
                await asyncio.sleep(0.1)
                continue
            status, err = sent_to[0][1], sent_to[0][2]
            if status == MempoolInclusionStatus.SUCCESS:
                data = {"status": "SUCCESS"}
                sent = True
                break
            elif status == MempoolInclusionStatus.PENDING:
                assert err is not None
                data = {"status": "PENDING", "reason": err}
                sent = True
                break
            elif status == MempoolInclusionStatus.FAILED:
                assert err is not None
                data = {"status": "FAILED", "reason": err}
                sent = True
                break
        if not sent:
            data = {
                "status": "FAILED",
                "reason": "Timed out. Transaction may or may not have been sent.",
            }

<<<<<<< HEAD
        return await websocket.send(format_response(response_api, data))

    async def cc_get_colour(self, websocket, request, response_api):
=======
        return data

    async def cc_get_colour(self, request):
>>>>>>> 1e3dc2ae
        wallet_id = int(request["wallet_id"])
        wallet: CCWallet = self.wallet_node.wallet_state_manager.wallets[wallet_id]
        colour: str = await wallet.get_colour()
        response = {"colour": colour, "wallet_id": wallet_id}
        return response

    async def get_wallet_summaries(self):
        response = {}
        for wallet_id in self.wallet_node.wallet_state_manager.wallets:
            wallet = self.wallet_node.wallet_state_manager.wallets[wallet_id]
            balance = await wallet.get_confirmed_balance()
            type = wallet.wallet_info.type
            if type == WalletType.COLOURED_COIN:
                name = wallet.cc_info.my_colour_name
                colour = await wallet.get_colour()
                response[wallet_id] = {
                    "type": type,
                    "balance": balance,
                    "name": name,
                    "colour": colour,
                }
            else:
                response[wallet_id] = {"type": type, "balance": balance}
        return response

    async def get_discrepancies_for_offer(self, request):
        file_name = request["filename"]
        file_path = Path(file_name)
        (
            success,
            discrepancies,
            error,
        ) = await self.trade_manager.get_discrepancies_for_offer(file_path)

        if success:
            response = {"success": True, "discrepancies": discrepancies}
        else:
            response = {"success": False, "error": error}

        return response

    async def create_offer_for_ids(self, request):
        offer = request["ids"]
        file_name = request["filename"]
        success, spend_bundle, error = await self.trade_manager.create_offer_for_ids(
            offer
        )
        if success:
            self.trade_manager.write_offer_to_disk(Path(file_name), spend_bundle)
            response = {"success": success}
        else:
            response = {"success": success, "reason": error}

        return response

    async def respond_to_offer(self, request):
        file_path = Path(request["filename"])
        success, reason = await self.trade_manager.respond_to_offer(file_path)
        if success:
            response = {"success": success}
        else:
            response = {"success": success, "reason": reason}
        return response

    async def get_public_keys(self):
        fingerprints = [
            (esk.get_public_key().get_fingerprint(), seed is not None)
            for (esk, seed) in self.keychain.get_all_private_keys()
        ]
        response = {"success": True, "public_key_fingerprints": fingerprints}
        return response

    async def logged_in(self):
        private_key = self.keychain.get_wallet_key()
        if private_key is None:
            response = {"logged_in": False}
        else:
            response = {"logged_in": True}

        return response

    async def log_in(self, request):
        await self.stop_wallet()
        fingerprint = request["fingerprint"]

        started = await self.start_wallet(fingerprint)

        response = {"success": started}
        return response

    async def add_key(self, request):
        await self.stop_wallet()
        mnemonic = request["mnemonic"]
        self.log.info(f"Mnemonic {mnemonic}")
        seed = seed_from_mnemonic(mnemonic)
        self.log.info(f"Seed {seed}")
        fingerprint = (
            ExtendedPrivateKey.from_seed(seed).get_public_key().get_fingerprint()
        )
        self.keychain.add_private_key_seed(seed)

        started = await self.start_wallet(fingerprint)

<<<<<<< HEAD
    async def logged_in(self, websocket, response_api):
        private_key = self.keychain.get_wallet_key()
        if private_key is None:
            response = {"logged_in": False}
        else:
            response = {"logged_in": True}

        return await websocket.send(format_response(response_api, response))

    async def log_in(self, websocket, request, response_api):
        await self.stop_wallet()
        await self.clean_all_state()
        mnemonic = request["mnemonic"]
        self.log.info(f"Mnemonic {mnemonic}")
        seed = seed_from_mnemonic(mnemonic)
        self.log.info(f"Seed {seed}")
        self.keychain.set_wallet_seed(seed)
        k_seed = self.keychain.get_wallet_seed()

        await self.start_wallet()

        if k_seed == seed:
            response = {"success": True}
        else:
            response = {"success": False}

        return await websocket.send(format_response(response_api, response))

    async def clean_all_state(self):
        self.keychain.delete_all_keys()
        path = path_from_root(DEFAULT_ROOT_PATH, self.config["database_path"])
        if path.exists():
            path.unlink()

    async def stop_wallet(self):
        if self.wallet_node is not None:
            if self.wallet_node.server is not None:
                self.wallet_node.server.close_all()
            await self.wallet_node.wallet_state_manager.close_all_stores()
            self.wallet_node = None

    async def log_out(self, websocket, response_api):
        await self.stop_wallet()
        await self.clean_all_state()
        response = {"success": True}
        return await websocket.send(format_response(response_api, response))

    async def generate_mnemonic(self, websocket, response_api):
        mnemonic = generate_mnemonic()
        response = {"success": True, "mnemonic": mnemonic}
        return await websocket.send(format_response(response_api, response))

    async def safe_handle(self, websocket, path):
        async for message in websocket:
            command = None
            try:
                decoded = json.loads(message)
                command = decoded["command"]
                await self.handle_message(websocket, message, path)
            except (BaseException, websockets.exceptions.ConnectionClosedError) as e:
                if isinstance(e, websockets.exceptions.ConnectionClosedError):
                    tb = traceback.format_exc()
                    self.log.warning(f"ConnectionClosedError. Closing websocket. {tb}")
                    await websocket.close()
                else:
                    tb = traceback.format_exc()
                    self.log.error(f"Error while handling message: {tb}")
                    error = {"success": False, "error": f"{e}"}
                    if command is None:
                        command = "UnknownCommand"
                    await websocket.send(format_response(command, error))

    async def handle_message(self, websocket, message, path):
=======
        response = {"success": started}
        return response

    async def delete_key(self, request):
        await self.stop_wallet()
        fingerprint = request["fingerprint"]
        self.keychain.delete_key_by_fingerprint(fingerprint)
        response = {"success": True}
        return response

    async def clean_all_state(self):
        self.keychain.delete_all_keys()
        path = path_from_root(self.root_path, self.config["database_path"])
        if path.exists():
            path.unlink()

    async def stop_wallet(self):
        if self.wallet_node is not None:
            if self.wallet_node.server is not None:
                self.wallet_node.server.close_all()
            self.wallet_node._shutdown()
            await self.wallet_node.wallet_state_manager.close_all_stores()
            self.wallet_node = None

    async def delete_all_keys(self):
        await self.stop_wallet()
        await self.clean_all_state()
        response = {"success": True}
        return response

    async def generate_mnemonic(self):
        mnemonic = generate_mnemonic()
        response = {"success": True, "mnemonic": mnemonic}
        return response

    async def safe_handle(self, websocket, payload):
        message = None
        try:
            message = json.loads(payload)
            response = await self.handle_message(message)
            if response is not None:
                # self.log.info(f"message: {message}")
                # self.log.info(f"response: {response}")
                # self.log.info(f"payload: {format_response(message, response)}")
                await websocket.send_str(format_response(message, response))

        except BaseException as e:
            tb = traceback.format_exc()
            self.log.error(f"Error while handling message: {tb}")
            error = {"success": False, "error": f"{e}"}
            if message is None:
                return
            await websocket.send_str(format_response(message, error))

    async def handle_message(self, message):
>>>>>>> 1e3dc2ae
        """
        This function gets called when new message is received via websocket.
        """

<<<<<<< HEAD
        decoded = json.loads(message)
        self.log.info(f"decoded: {decoded}")
        command = decoded["command"]
        data = None
        if "data" in decoded:
            data = decoded["data"]
        if command == "start_server":
            self.websocket = websocket
            await self.server_ready(websocket, command)
        elif command == "get_wallet_balance":
            await self.get_wallet_balance(websocket, data, command)
        elif command == "send_transaction":
            await self.send_transaction(websocket, data, command)
        elif command == "get_next_puzzle_hash":
            await self.get_next_puzzle_hash(websocket, data, command)
        elif command == "get_transactions":
            await self.get_transactions(websocket, data, command)
        elif command == "farm_block":
            await self.farm_block(websocket, data, command)
        elif command == "get_sync_status":
            await self.get_sync_status(websocket, command)
        elif command == "get_height_info":
            await self.get_height_info(websocket, command)
        elif command == "get_connection_info":
            await self.get_connection_info(websocket, command)
        elif command == "create_new_wallet":
            await self.create_new_wallet(websocket, data, command)
        elif command == "get_wallets":
            await self.get_wallets(websocket, command)
        elif command == "rl_set_admin_info":
            await self.rl_set_admin_info(websocket, data, command)
        elif command == "rl_set_user_info":
            await self.rl_set_user_info(websocket, data, command)
        elif command == "cc_set_name":
            await self.cc_set_name(websocket, data, command)
        elif command == "cc_get_name":
            await self.cc_get_name(websocket, data, command)
        elif command == "cc_generate_zero_val":
            await self.cc_generate_zero_val(websocket, data, command)
        elif command == "cc_spend":
            await self.cc_spend(websocket, data, command)
        elif command == "cc_get_colour":
            await self.cc_get_colour(websocket, data, command)
        elif command == "create_offer":
            await self.create_offer_for_colours(websocket, data, command)
        elif command == "create_offer_for_ids":
            await self.create_offer_for_ids(websocket, data, command)
        elif command == "get_discrepancies_for_offer":
            await self.get_discrepancies_for_offer(websocket, data, command)
        elif command == "respond_to_offer":
            await self.respond_to_offer(websocket, data, command)
        elif command == "get_wallet_summaries":
            await self.get_wallet_summaries(websocket, data, command)
        elif command == "logged_in":
            await self.logged_in(websocket, command)
        elif command == "generate_mnemonic":
            await self.generate_mnemonic(websocket, command)
        elif command == "log_in":
            await self.log_in(websocket, data, command)
        elif command == "log_out":
            await self.log_out(websocket, command)
        else:
            response = {"error": f"unknown_command {command}"}
            await websocket.send(dict_to_json_str(response))
=======
        command = message["command"]
        if message["ack"]:
            return None

        data = None
        if "data" in message:
            data = message["data"]
        if command == "ping":
            return pong()
        elif command == "get_wallet_balance":
            return await self.get_wallet_balance(data)
        elif command == "send_transaction":
            return await self.send_transaction(data)
        elif command == "get_next_puzzle_hash":
            return await self.get_next_puzzle_hash(data)
        elif command == "get_transactions":
            return await self.get_transactions(data)
        elif command == "farm_block":
            return await self.farm_block(data)
        elif command == "get_sync_status":
            return await self.get_sync_status()
        elif command == "get_height_info":
            return await self.get_height_info()
        elif command == "get_connection_info":
            return await self.get_connection_info()
        elif command == "create_new_wallet":
            return await self.create_new_wallet(data)
        elif command == "get_wallets":
            return await self.get_wallets()
        elif command == "rl_set_admin_info":
            return await self.rl_set_admin_info(data)
        elif command == "rl_set_user_info":
            return await self.rl_set_user_info(data)
        elif command == "cc_set_name":
            return await self.cc_set_name(data)
        elif command == "cc_get_name":
            return await self.cc_get_name(data)
        elif command == "cc_spend":
            return await self.cc_spend(data)
        elif command == "cc_get_colour":
            return await self.cc_get_colour(data)
        elif command == "create_offer_for_ids":
            return await self.create_offer_for_ids(data)
        elif command == "get_discrepancies_for_offer":
            return await self.get_discrepancies_for_offer(data)
        elif command == "respond_to_offer":
            return await self.respond_to_offer(data)
        elif command == "get_wallet_summaries":
            return await self.get_wallet_summaries()
        elif command == "get_public_keys":
            return await self.get_public_keys()
        elif command == "logged_in":
            return await self.logged_in()
        elif command == "generate_mnemonic":
            return await self.generate_mnemonic()
        elif command == "log_in":
            return await self.log_in(data)
        elif command == "add_key":
            return await self.add_key(data)
        elif command == "delete_key":
            return await self.delete_key(data)
        elif command == "delete_all_keys":
            return await self.delete_all_keys()
        else:
            response = {"error": f"unknown_command {command}"}
            return response
>>>>>>> 1e3dc2ae

    async def notify_ui_that_state_changed(self, state: str, wallet_id):
        data = {
            "state": state,
        }
<<<<<<< HEAD
        self.log.info(f"Wallet notify id is: {wallet_id}")
=======
        # self.log.info(f"Wallet notify id is: {wallet_id}")
>>>>>>> 1e3dc2ae
        if wallet_id is not None:
            data["wallet_id"] = wallet_id

        if self.websocket is not None:
            try:
                await self.websocket.send_str(
                    create_payload("state_changed", data, "chia-wallet", "wallet_ui")
                )
            except (BaseException) as e:
                try:
                    self.log.warning(f"Sending data failed. Exception {type(e)}.")
                except BrokenPipeError:
                    pass

    def state_changed_callback(self, state: str, wallet_id: int = None):
        if self.websocket is None:
            return
        asyncio.create_task(self.notify_ui_that_state_changed(state, wallet_id))


async def start_websocket_server():
    """
    Starts WalletNode, WebSocketServer, and ChiaServer
    """

    setproctitle("chia-wallet")
<<<<<<< HEAD
    keychain = Keychain.create(testing=False)
=======
    keychain = Keychain(testing=False)
>>>>>>> 1e3dc2ae
    websocket_server = WebSocketServer(keychain, DEFAULT_ROOT_PATH)
    await websocket_server.start()
    log.info("Wallet fully closed")


def main():
    if uvloop is not None:
        uvloop.install()
    asyncio.run(start_websocket_server())


if __name__ == "__main__":
    try:
        main()
    except Exception:
        tb = traceback.format_exc()
        log = logging.getLogger(__name__)
        log.error(f"Error in wallet. {tb}")
        raise<|MERGE_RESOLUTION|>--- conflicted
+++ resolved
@@ -13,10 +13,7 @@
 from src.util.byte_types import hexstr_to_bytes
 from src.util.keychain import Keychain, seed_from_mnemonic, generate_mnemonic
 from src.util.path import path_from_root
-<<<<<<< HEAD
-=======
 from src.util.ws_message import create_payload, format_response, pong
->>>>>>> 1e3dc2ae
 from src.wallet.trade_manager import TradeManager
 
 try:
@@ -44,19 +41,6 @@
 TIMEOUT = 30
 
 log = logging.getLogger(__name__)
-<<<<<<< HEAD
-
-
-def format_response(command: str, response_data: Dict[str, Any]):
-    """
-    Formats the response into standard format used between renderer.js and here
-    """
-    response = {"command": command, "data": response_data}
-
-    json_str = dict_to_json_str(response)
-    return json_str
-=======
->>>>>>> 1e3dc2ae
 
 
 class WebSocketServer:
@@ -69,10 +53,7 @@
         self.root_path = root_path
         self.wallet_node: Optional[WalletNode] = None
         self.trade_manager: Optional[TradeManager] = None
-<<<<<<< HEAD
-=======
         self.shut_down = False
->>>>>>> 1e3dc2ae
         if self.config["testing"] is True:
             self.config["database_path"] = "test_db_wallet.db"
 
@@ -92,21 +73,6 @@
         except NotImplementedError:
             self.log.info("Not implemented")
 
-<<<<<<< HEAD
-        private_key = self.keychain.get_wallet_key()
-        if private_key is not None:
-            await self.start_wallet()
-
-        self.websocket_server = await websockets.serve(
-            self.safe_handle, "localhost", self.config["rpc_port"]
-        )
-        self.log.info("Waiting webSocketServer closure")
-        await self.websocket_server.wait_closed()
-        self.log.info("webSocketServer closed")
-
-    async def start_wallet(self) -> bool:
-        private_key = self.keychain.get_wallet_key()
-=======
         await self.start_wallet()
 
         await self.connect_to_daemon()
@@ -126,21 +92,11 @@
         else:
             private_key = private_keys[0][0]
 
->>>>>>> 1e3dc2ae
         if private_key is None:
             self.log.info("No keys")
             return False
 
         if self.config["testing"] is True:
-<<<<<<< HEAD
-            log.info(f"Websocket server in testing mode")
-            self.wallet_node = await WalletNode.create(
-                self.config, self.keychain, override_constants=test_constants
-            )
-        else:
-            log.info(f"Not Testing")
-            self.wallet_node = await WalletNode.create(self.config, self.keychain)
-=======
             log.info("Websocket server in testing mode")
             self.wallet_node = await WalletNode.create(
                 self.config,
@@ -157,7 +113,6 @@
 
         if self.wallet_node is None:
             return False
->>>>>>> 1e3dc2ae
 
         self.trade_manager = await TradeManager.create(
             self.wallet_node.wallet_state_manager
@@ -176,38 +131,11 @@
             NodeType.WALLET,
             ping_interval,
             network_id,
-<<<<<<< HEAD
-            DEFAULT_ROOT_PATH,
-=======
             self.root_path,
->>>>>>> 1e3dc2ae
             self.config,
         )
         self.wallet_node.set_server(server)
 
-<<<<<<< HEAD
-        if "full_node_peer" in self.config:
-            full_node_peer = PeerInfo(
-                self.config["full_node_peer"]["host"],
-                self.config["full_node_peer"]["port"],
-            )
-
-            self.log.info(f"Connecting to full node peer at {full_node_peer}")
-            server.global_connections.peers.add(full_node_peer)
-            _ = await server.start_client(full_node_peer, None)
-
-        if self.config["testing"] is False:
-            self.wallet_node._start_bg_tasks()
-
-        return True
-
-    async def stop(self):
-        self.websocket_server.close()
-        if self.wallet_node is not None:
-            self.wallet_node.server.close_all()
-            await self.wallet_node.wallet_state_manager.close_all_stores()
-            self.wallet_node._shutdown()
-=======
         self.wallet_node._start_bg_tasks()
 
         return True
@@ -275,7 +203,6 @@
             self.log.info("closing websocket 2")
             await self.websocket.close()
         self.log.info("closied websocket")
->>>>>>> 1e3dc2ae
 
     async def get_next_puzzle_hash(self, request):
         """
@@ -284,15 +211,6 @@
 
         wallet_id = int(request["wallet_id"])
         wallet = self.wallet_node.wallet_state_manager.wallets[wallet_id]
-<<<<<<< HEAD
-
-        if wallet.wallet_info.type == WalletType.STANDARD_WALLET:
-            puzzle_hash = (await wallet.get_new_puzzlehash()).hex()
-        elif wallet.wallet_info.type == WalletType.COLOURED_COIN:
-            puzzle_hash: bytes32 = await wallet.get_new_inner_hash()
-
-        data = {
-=======
 
         if wallet.wallet_info.type == WalletType.STANDARD_WALLET:
             puzzle_hash = (await wallet.get_new_puzzlehash()).hex()
@@ -300,7 +218,6 @@
             puzzle_hash = await wallet.get_new_inner_hash()
 
         response = {
->>>>>>> 1e3dc2ae
             "wallet_id": wallet_id,
             "puzzle_hash": puzzle_hash,
         }
@@ -376,11 +293,7 @@
         )
 
         response = {"success": True, "txs": transactions, "wallet_id": wallet_id}
-<<<<<<< HEAD
-        await websocket.send(format_response(response_api, response))
-=======
-        return response
->>>>>>> 1e3dc2ae
+        return response
 
     async def farm_block(self, request):
         puzzle_hash = bytes.fromhex(request["puzzle_hash"])
@@ -440,11 +353,7 @@
 
         return response
 
-<<<<<<< HEAD
-    async def create_new_wallet(self, websocket, request, response_api):
-=======
     async def create_new_wallet(self, request):
->>>>>>> 1e3dc2ae
         config, wallet_state_manager, main_wallet = self.get_wallet_config()
 
         if request["wallet_type"] == "cc_wallet":
@@ -513,22 +422,14 @@
         wallet: CCWallet = self.wallet_node.wallet_state_manager.wallets[wallet_id]
         await wallet.set_name(str(request["name"]))
         response = {"wallet_id": wallet_id, "success": True}
-<<<<<<< HEAD
-        return await websocket.send(format_response(response_api, response))
-=======
-        return response
->>>>>>> 1e3dc2ae
+        return response
 
     async def cc_get_name(self, request):
         wallet_id = int(request["wallet_id"])
         wallet: CCWallet = self.wallet_node.wallet_state_manager.wallets[wallet_id]
         name: str = await wallet.get_name()
         response = {"wallet_id": wallet_id, "name": name}
-<<<<<<< HEAD
-        return await websocket.send(format_response(response_api, response))
-=======
-        return response
->>>>>>> 1e3dc2ae
+        return response
 
     async def cc_spend(self, request):
         wallet_id = int(request["wallet_id"])
@@ -584,15 +485,9 @@
                 "reason": "Timed out. Transaction may or may not have been sent.",
             }
 
-<<<<<<< HEAD
-        return await websocket.send(format_response(response_api, data))
-
-    async def cc_get_colour(self, websocket, request, response_api):
-=======
         return data
 
     async def cc_get_colour(self, request):
->>>>>>> 1e3dc2ae
         wallet_id = int(request["wallet_id"])
         wallet: CCWallet = self.wallet_node.wallet_state_manager.wallets[wallet_id]
         colour: str = await wallet.get_colour()
@@ -696,81 +591,6 @@
 
         started = await self.start_wallet(fingerprint)
 
-<<<<<<< HEAD
-    async def logged_in(self, websocket, response_api):
-        private_key = self.keychain.get_wallet_key()
-        if private_key is None:
-            response = {"logged_in": False}
-        else:
-            response = {"logged_in": True}
-
-        return await websocket.send(format_response(response_api, response))
-
-    async def log_in(self, websocket, request, response_api):
-        await self.stop_wallet()
-        await self.clean_all_state()
-        mnemonic = request["mnemonic"]
-        self.log.info(f"Mnemonic {mnemonic}")
-        seed = seed_from_mnemonic(mnemonic)
-        self.log.info(f"Seed {seed}")
-        self.keychain.set_wallet_seed(seed)
-        k_seed = self.keychain.get_wallet_seed()
-
-        await self.start_wallet()
-
-        if k_seed == seed:
-            response = {"success": True}
-        else:
-            response = {"success": False}
-
-        return await websocket.send(format_response(response_api, response))
-
-    async def clean_all_state(self):
-        self.keychain.delete_all_keys()
-        path = path_from_root(DEFAULT_ROOT_PATH, self.config["database_path"])
-        if path.exists():
-            path.unlink()
-
-    async def stop_wallet(self):
-        if self.wallet_node is not None:
-            if self.wallet_node.server is not None:
-                self.wallet_node.server.close_all()
-            await self.wallet_node.wallet_state_manager.close_all_stores()
-            self.wallet_node = None
-
-    async def log_out(self, websocket, response_api):
-        await self.stop_wallet()
-        await self.clean_all_state()
-        response = {"success": True}
-        return await websocket.send(format_response(response_api, response))
-
-    async def generate_mnemonic(self, websocket, response_api):
-        mnemonic = generate_mnemonic()
-        response = {"success": True, "mnemonic": mnemonic}
-        return await websocket.send(format_response(response_api, response))
-
-    async def safe_handle(self, websocket, path):
-        async for message in websocket:
-            command = None
-            try:
-                decoded = json.loads(message)
-                command = decoded["command"]
-                await self.handle_message(websocket, message, path)
-            except (BaseException, websockets.exceptions.ConnectionClosedError) as e:
-                if isinstance(e, websockets.exceptions.ConnectionClosedError):
-                    tb = traceback.format_exc()
-                    self.log.warning(f"ConnectionClosedError. Closing websocket. {tb}")
-                    await websocket.close()
-                else:
-                    tb = traceback.format_exc()
-                    self.log.error(f"Error while handling message: {tb}")
-                    error = {"success": False, "error": f"{e}"}
-                    if command is None:
-                        command = "UnknownCommand"
-                    await websocket.send(format_response(command, error))
-
-    async def handle_message(self, websocket, message, path):
-=======
         response = {"success": started}
         return response
 
@@ -826,77 +646,10 @@
             await websocket.send_str(format_response(message, error))
 
     async def handle_message(self, message):
->>>>>>> 1e3dc2ae
         """
         This function gets called when new message is received via websocket.
         """
 
-<<<<<<< HEAD
-        decoded = json.loads(message)
-        self.log.info(f"decoded: {decoded}")
-        command = decoded["command"]
-        data = None
-        if "data" in decoded:
-            data = decoded["data"]
-        if command == "start_server":
-            self.websocket = websocket
-            await self.server_ready(websocket, command)
-        elif command == "get_wallet_balance":
-            await self.get_wallet_balance(websocket, data, command)
-        elif command == "send_transaction":
-            await self.send_transaction(websocket, data, command)
-        elif command == "get_next_puzzle_hash":
-            await self.get_next_puzzle_hash(websocket, data, command)
-        elif command == "get_transactions":
-            await self.get_transactions(websocket, data, command)
-        elif command == "farm_block":
-            await self.farm_block(websocket, data, command)
-        elif command == "get_sync_status":
-            await self.get_sync_status(websocket, command)
-        elif command == "get_height_info":
-            await self.get_height_info(websocket, command)
-        elif command == "get_connection_info":
-            await self.get_connection_info(websocket, command)
-        elif command == "create_new_wallet":
-            await self.create_new_wallet(websocket, data, command)
-        elif command == "get_wallets":
-            await self.get_wallets(websocket, command)
-        elif command == "rl_set_admin_info":
-            await self.rl_set_admin_info(websocket, data, command)
-        elif command == "rl_set_user_info":
-            await self.rl_set_user_info(websocket, data, command)
-        elif command == "cc_set_name":
-            await self.cc_set_name(websocket, data, command)
-        elif command == "cc_get_name":
-            await self.cc_get_name(websocket, data, command)
-        elif command == "cc_generate_zero_val":
-            await self.cc_generate_zero_val(websocket, data, command)
-        elif command == "cc_spend":
-            await self.cc_spend(websocket, data, command)
-        elif command == "cc_get_colour":
-            await self.cc_get_colour(websocket, data, command)
-        elif command == "create_offer":
-            await self.create_offer_for_colours(websocket, data, command)
-        elif command == "create_offer_for_ids":
-            await self.create_offer_for_ids(websocket, data, command)
-        elif command == "get_discrepancies_for_offer":
-            await self.get_discrepancies_for_offer(websocket, data, command)
-        elif command == "respond_to_offer":
-            await self.respond_to_offer(websocket, data, command)
-        elif command == "get_wallet_summaries":
-            await self.get_wallet_summaries(websocket, data, command)
-        elif command == "logged_in":
-            await self.logged_in(websocket, command)
-        elif command == "generate_mnemonic":
-            await self.generate_mnemonic(websocket, command)
-        elif command == "log_in":
-            await self.log_in(websocket, data, command)
-        elif command == "log_out":
-            await self.log_out(websocket, command)
-        else:
-            response = {"error": f"unknown_command {command}"}
-            await websocket.send(dict_to_json_str(response))
-=======
         command = message["command"]
         if message["ack"]:
             return None
@@ -963,17 +716,12 @@
         else:
             response = {"error": f"unknown_command {command}"}
             return response
->>>>>>> 1e3dc2ae
 
     async def notify_ui_that_state_changed(self, state: str, wallet_id):
         data = {
             "state": state,
         }
-<<<<<<< HEAD
-        self.log.info(f"Wallet notify id is: {wallet_id}")
-=======
         # self.log.info(f"Wallet notify id is: {wallet_id}")
->>>>>>> 1e3dc2ae
         if wallet_id is not None:
             data["wallet_id"] = wallet_id
 
@@ -1000,11 +748,7 @@
     """
 
     setproctitle("chia-wallet")
-<<<<<<< HEAD
-    keychain = Keychain.create(testing=False)
-=======
     keychain = Keychain(testing=False)
->>>>>>> 1e3dc2ae
     websocket_server = WebSocketServer(keychain, DEFAULT_ROOT_PATH)
     await websocket_server.start()
     log.info("Wallet fully closed")
