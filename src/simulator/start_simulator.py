import asyncio
import logging
import logging.config
import signal
from src.simulator.full_node_simulator import FullNodeSimulator
from src.simulator.simulator_constants import test_constants

try:
    import uvloop
except ImportError:
    uvloop = None

from src.rpc.full_node_rpc_server import start_full_node_rpc_server
from src.server.server import ChiaServer
from src.server.connection import NodeType
from src.util.logging import initialize_logging
from src.util.config import load_config_cli, load_config
from src.util.default_root import DEFAULT_ROOT_PATH
from src.util.setproctitle import setproctitle
from src.util.path import mkdir, path_from_root


async def main():
    root_path = DEFAULT_ROOT_PATH
    net_config = load_config(root_path, "config.yaml")
    config = load_config_cli(root_path, "config.yaml", "full_node")
    setproctitle("chia_full_node_simulator")
    initialize_logging("FullNode %(name)-23s", config["logging"], root_path)

    log = logging.getLogger(__name__)
    server_closed = False

    db_path = path_from_root(root_path, config["simulator_database_path"])
    mkdir(db_path.parent)
<<<<<<< HEAD
    if db_path.exists():
        db_path.unlink()
=======
>>>>>>> 1e3dc2ae

    config["database_path"] = config["simulator_database_path"]
    full_node = await FullNodeSimulator.create(
        config, root_path=root_path, override_constants=test_constants,
    )

    ping_interval = net_config.get("ping_interval")
    network_id = net_config.get("network_id")

    # Starts the full node server (which full nodes can connect to)
    assert ping_interval is not None
    assert network_id is not None
    server = ChiaServer(
        config["port"],
        full_node,
        NodeType.FULL_NODE,
        ping_interval,
        network_id,
        DEFAULT_ROOT_PATH,
        config,
    )
    full_node._set_server(server)
    _ = await server.start_server(full_node._on_connect)
    rpc_cleanup = None

    def master_close_cb():
        nonlocal server_closed
        if not server_closed:
            # Called by the UI, when node is closed, or when a signal is sent
            log.info("Closing all connections, and server...")
            server.close_all()
            server_closed = True

        # Starts the RPC server

    rpc_cleanup = await start_full_node_rpc_server(
        full_node, master_close_cb, config["rpc_port"]
    )

    try:
        asyncio.get_running_loop().add_signal_handler(signal.SIGINT, master_close_cb)
        asyncio.get_running_loop().add_signal_handler(signal.SIGTERM, master_close_cb)
    except NotImplementedError:
        log.info("signal handlers unsupported")

    # Awaits for server and all connections to close
    await server.await_closed()
    log.info("Closed all node servers.")

    # Stops the full node and closes DBs
    await full_node._await_closed()

    # Waits for the rpc server to close
    if rpc_cleanup is not None:
        await rpc_cleanup()
    log.info("Closed RPC server.")

    await asyncio.get_running_loop().shutdown_asyncgens()
    log.info("Node fully closed.")


if uvloop is not None:
    uvloop.install()
asyncio.run(main())<|MERGE_RESOLUTION|>--- conflicted
+++ resolved
@@ -32,11 +32,6 @@
 
     db_path = path_from_root(root_path, config["simulator_database_path"])
     mkdir(db_path.parent)
-<<<<<<< HEAD
-    if db_path.exists():
-        db_path.unlink()
-=======
->>>>>>> 1e3dc2ae
 
     config["database_path"] = config["simulator_database_path"]
     full_node = await FullNodeSimulator.create(
