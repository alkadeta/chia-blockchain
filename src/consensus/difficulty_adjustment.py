from typing import Dict, List, Union, Optional

from src.types.full_block import FullBlock
from src.types.header_block import HeaderBlock
from src.types.unfinished_block import UnfinishedBlock
from src.types.unfinished_header_block import UnfinishedHeaderBlock

from src.consensus.constants import ConsensusConstants
from src.types.sized_bytes import bytes32
from src.full_node.sub_block_record import SubBlockRecord
from src.util.ints import uint32, uint64, uint128, uint8
from src.util.significant_bits import (
    count_significant_bits,
    truncate_to_significant_bits,
)


def _get_blocks_at_height(
    height_to_hash: Dict[uint32, bytes32],
    sub_blocks: Dict[bytes32, SubBlockRecord],
    prev_sb: SubBlockRecord,
    target_height: uint32,
    max_num_blocks: uint32 = 1,
) -> List[SubBlockRecord]:
    if height_to_hash[prev_sb.height] == prev_sb.header_hash:
        # Efficient fetching, since we are fetching ancestor blocks within the heaviest chain
        return [
            sub_blocks[height_to_hash[uint32(h)]]
            for h in range(target_height, target_height + max_num_blocks)
            if h in height_to_hash
        ]
    # slow fetching, goes back one by one
    curr_b: SubBlockRecord = prev_sb
    target_blocks = []
    while curr_b.height >= target_height:
        if curr_b.height < target_height + max_num_blocks:
            target_blocks.append(curr_b)
        if curr_b.height == 0:
            break
        curr_b = sub_blocks[curr_b.prev_hash]
    return list(reversed(target_blocks))


def _get_last_block_in_previous_epoch(
    constants: ConsensusConstants,
    next_height: uint32,
    height_to_hash: Dict[uint32, bytes32],
    sub_blocks: Dict[bytes32, SubBlockRecord],
    prev_sb: SubBlockRecord,
) -> SubBlockRecord:

    #       prev epoch surpassed  prev epoch started                  epoch sur.  epoch started
    #        v                       v                                v         v
    #  |.B...B....B. B....B...|......B....B.....B...B.|.B.B.B..|..B...B.B.B...|.B.B.B. B.|........

    # The sub-blocks selected for the timestamps are the last sub-block which is also a block, and which is infused
    # before the final sub-block in the epoch. Block at height 0 is an exception.
    # TODO: check edge cases here
    height_epoch_surpass: uint32 = next_height - (next_height % constants.EPOCH_SUB_BLOCKS)
<<<<<<< HEAD
    height_prev_epoch_surpass: uint32 = height_epoch_surpass - constants.EPOCH_SUB_BLOCKS
    if (next_height - height_epoch_surpass) > constants.MAX_SUB_SLOT_SUB_BLOCKS:
=======
    if (next_height - height_epoch_surpass) > constants.MAX_SLOT_SUB_BLOCKS:
>>>>>>> 52d9fef3
        raise ValueError(f"Height at {next_height} should not create a new slot, it is far past the epoch barrier")

    height_prev_epoch_surpass: uint32 = height_epoch_surpass - constants.EPOCH_SUB_BLOCKS
    if height_prev_epoch_surpass == 0:
        # The genesis block is an edge case, where we measure from the first block in epoch (height 0), as opposed to
        # the last sub-block in the previous epoch, which would be height -1
        return _get_blocks_at_height(height_to_hash, sub_blocks, prev_sb, uint32(0))[0]

    # If the prev slot is the first slot, the iterations start at 0
    # We will compute the timestamps of the last block in epoch, as well as the total iterations at infusion
    first_sb_in_epoch: SubBlockRecord
    prev_slot_start_iters: uint128
    prev_slot_time_start: uint64

<<<<<<< HEAD
    if height_prev_epoch_surpass == 0:
        # The genesis block is an edge case, where we measure from the first block in epoch (height 0), as opposed to
        # the last sub-block in the previous epoch, which would be height -1
        return _get_blocks_at_height(height_to_hash, sub_blocks, prev_sb, uint32(0))[0]
    else:
        fetched_blocks = _get_blocks_at_height(
            height_to_hash,
            sub_blocks,
            prev_sb,
            uint32(height_prev_epoch_surpass - constants.MAX_SUB_SLOT_SUB_BLOCKS - 1),
            uint32(2 * constants.MAX_SUB_SLOT_SUB_BLOCKS + 1),
        )
        # This is the last sb in the slot at which we surpass the height. The last block in epoch will be before this.
        fetched_index: int = constants.MAX_SUB_SLOT_SUB_BLOCKS
        last_sb_in_slot: SubBlockRecord = fetched_blocks[fetched_index]
        fetched_index += 1
        assert last_sb_in_slot.height == height_prev_epoch_surpass - 1
        curr: SubBlockRecord = fetched_blocks[fetched_index]
        assert curr.height == height_prev_epoch_surpass

        # Wait until the slot finishes with a challenge chain infusion at start of slot
        # Note that there are no overflow blocks at the start of new epochs
        while curr.sub_epoch_summary_included is None:
            last_sb_in_slot = curr
            curr = fetched_blocks[fetched_index]
            fetched_index += 1

        # Backtrack to find the last block before the signage point
        curr = sub_blocks[last_sb_in_slot.prev_hash]
        while curr.total_iters > last_sb_in_slot.sp_total_iters(constants) or not curr.is_block:
            curr = sub_blocks[curr.prev_hash]
        return curr
=======
    fetched_blocks = _get_blocks_at_height(
        height_to_hash,
        sub_blocks,
        prev_sb,
        uint32(height_prev_epoch_surpass - constants.MAX_SLOT_SUB_BLOCKS - 1),
        uint32(2 * constants.MAX_SLOT_SUB_BLOCKS + 1),
    )
    # This is the last sb in the slot at which we surpass the height. The last block in epoch will be before this.
    fetched_index: int = constants.MAX_SLOT_SUB_BLOCKS
    last_sb_in_slot: SubBlockRecord = fetched_blocks[fetched_index]
    fetched_index += 1
    assert last_sb_in_slot.height == height_prev_epoch_surpass - 1
    curr: SubBlockRecord = fetched_blocks[fetched_index]
    # Wait until the slot finishes with a challenge chain infusion at start of slot
    # Note that there are no overflow blocks at the start of new epochs
    while not curr.is_challenge_sub_block(constants):
        last_sb_in_slot = curr
        curr = fetched_blocks[fetched_index]
        fetched_index += 1

    # Backtrack to find the last block before the signage point
    curr = sub_blocks[last_sb_in_slot.prev_hash]
    while curr.total_iters > last_sb_in_slot.sp_total_iters(constants) or not curr.is_block:
        curr = sub_blocks[curr.prev_hash]

    return curr
>>>>>>> 52d9fef3


def can_finish_sub_and_full_epoch(
    constants: ConsensusConstants,
    height: uint32,
    deficit: uint8,
    sub_blocks: Dict[bytes32, SubBlockRecord],
    prev_header_hash: Optional[bytes32],
) -> (bool, bool):
    """
    Returns a bool tuple
    first bool is true if the next sub-slot after height will form part of a new sub-epoch and epoch.
    second bool is true if the next sub-slot after height will form part of a new sub-epoch and epoch.
    Warning: This assumes the previous sub-block did not finish a sub-epoch. TODO: check
    """

    if height < constants.SUB_EPOCH_SUB_BLOCKS - 1:
        return False, False

    assert prev_header_hash is not None

    # If last slot does not have enough blocks for a new challenge chain infusion, return same difficulty
    if deficit > 0:
        return False, False

    # Disqualify blocks which are too far past in height
    # The maximum possible height which includes sub epoch summary
<<<<<<< HEAD
    if (height + 1) % constants.SUB_EPOCH_SUB_BLOCKS > constants.MAX_SUB_SLOT_SUB_BLOCKS:
        return False
=======
    if (height + 1) % constants.SUB_EPOCH_SUB_BLOCKS > constants.MAX_SLOT_SUB_BLOCKS:
        return False, False
>>>>>>> 52d9fef3

    # For sub-blocks which equal 0 or 1, we assume that the sub-epoch has not been finished yet
    if (height + 1) % constants.SUB_EPOCH_SUB_BLOCKS > 1:
        already_included_ses = False
        curr: SubBlockRecord = sub_blocks[prev_header_hash]
        while curr.height % constants.SUB_EPOCH_SUB_BLOCKS > 0:
            if curr.sub_epoch_summary_included is not None:
                already_included_ses = True
                break
            curr = sub_blocks[curr.prev_hash]

        if already_included_ses or (curr.sub_epoch_summary_included is not None):
            return False, False

    # For checking new epoch, make sure the epoch sub blocks are aligned
<<<<<<< HEAD
    if also_finishes_epoch:
        if (height + 1) % constants.EPOCH_SUB_BLOCKS > constants.MAX_SUB_SLOT_SUB_BLOCKS:
            return False
=======
    if (height + 1) % constants.EPOCH_SUB_BLOCKS > constants.MAX_SLOT_SUB_BLOCKS:
        return True, False
>>>>>>> 52d9fef3

    return True, True


def get_next_sub_slot_iters(
    constants: ConsensusConstants,
    sub_blocks: Dict[bytes32, SubBlockRecord],
    height_to_hash: Dict[uint32, bytes32],
    prev_header_hash: bytes32,
    height: uint32,
    curr_sub_slot_iters: uint64,
    deficit: uint8,
    new_slot: bool,
    signage_point_total_iters: uint128,
) -> uint64:
    """
    Returns the slot iterations required for the next block after header hash, where new_slot is true iff
    the next block will be in the next slot.
    """
    next_height: uint32 = uint32(height + 1)

    if next_height < constants.EPOCH_SUB_BLOCKS:
        return uint64(constants.SUB_SLOT_ITERS_STARTING)

    if prev_header_hash not in sub_blocks:
        raise ValueError(f"Header hash {prev_header_hash} not in sub blocks")

    prev_sb: SubBlockRecord = sub_blocks[prev_header_hash]

    # If we are in the same epoch, return same ssi
    _, can_finish_epoch = can_finish_sub_and_full_epoch(constants, height, deficit, sub_blocks, prev_header_hash)
    if not new_slot or not can_finish_epoch:
        return curr_sub_slot_iters

    last_block_prev: SubBlockRecord = _get_last_block_in_previous_epoch(
        constants, next_height, height_to_hash, sub_blocks, prev_sb
    )

    # Ensure we get a block for the last block as well, and that it is before the signage point
    last_block_curr = prev_sb
    while last_block_curr.total_iters > signage_point_total_iters or not last_block_curr.is_block:
        last_block_curr = sub_blocks[last_block_curr.prev_hash]

    # This is computed as the iterations per second in last epoch, times the target number of seconds per slot
    new_ssi_precise: uint64 = uint64(
        constants.SUB_SLOT_TIME_TARGET
        * (last_block_curr.total_iters - last_block_prev.total_iters)
        // (last_block_curr.timestamp - last_block_prev.timestamp)
    )
    new_ssi_precise = new_ssi_precise - (new_ssi_precise % constants.NUM_SPS_SUB_SLOT)  # Must divide the sub slot
    new_ssi = uint64(truncate_to_significant_bits(new_ssi_precise, constants.SIGNIFICANT_BITS))
    assert count_significant_bits(new_ssi) <= constants.SIGNIFICANT_BITS

    # Only change by a max factor as a sanity check
    max_ssi = uint64(
        truncate_to_significant_bits(
            constants.DIFFICULTY_FACTOR * last_block_curr.sub_slot_iters,
            constants.SIGNIFICANT_BITS,
        )
    )
    min_ssi = uint64(
        truncate_to_significant_bits(
            last_block_curr.sub_slot_iters // constants.DIFFICULTY_FACTOR,
            constants.SIGNIFICANT_BITS,
        )
    )
    if new_ssi >= last_block_curr.sub_slot_iters:
        return min(new_ssi, max_ssi)
    else:
        return max([constants.NUM_SPS_SUB_SLOT, new_ssi, min_ssi])


def get_next_difficulty(
    constants: ConsensusConstants,
    sub_blocks: Dict[bytes32, SubBlockRecord],
    height_to_hash: Dict[uint32, bytes32],
    prev_header_hash: bytes32,
    height: uint32,
    current_difficulty: uint64,
    deficit: uint8,
    new_slot: bool,
    signage_point_total_iters: uint128,
) -> uint64:
    """
    Returns the difficulty of the next sub-block that extends onto sub-block.
    Used to calculate the number of iterations. When changing this, also change the implementation
    in wallet_state_manager.py.
    """
    next_height: uint32 = uint32(height + 1)

    if next_height < constants.EPOCH_SUB_BLOCKS:
        # We are in the first epoch
        return uint64(constants.DIFFICULTY_STARTING)

    if prev_header_hash not in sub_blocks:
        raise ValueError(f"Header hash {prev_header_hash} not in sub blocks")

    prev_sb: SubBlockRecord = sub_blocks[prev_header_hash]

    # If we are in the same slot as previous sub-block, return same difficulty
    can_finish_se, _ = can_finish_sub_and_full_epoch(constants, height, deficit, sub_blocks, prev_header_hash)
    if not new_slot or not can_finish_se:
        return current_difficulty

    last_block_prev: SubBlockRecord = _get_last_block_in_previous_epoch(
        constants, next_height, height_to_hash, sub_blocks, prev_sb
    )

    # Ensure we get a block for the last block as well, and that it is before the signage point
    last_block_curr = prev_sb
    while last_block_curr.total_iters > signage_point_total_iters or not last_block_curr.is_block:
        last_block_curr = sub_blocks[last_block_curr.prev_hash]

    actual_epoch_time = last_block_curr.timestamp - last_block_prev.timestamp
    old_difficulty = uint64(prev_sb.weight - sub_blocks[prev_sb.prev_hash].weight)

    # Terms are rearranged so there is only one division.
    new_difficulty_precise = (
        (last_block_curr.weight - last_block_prev.weight)
        * constants.SUB_SLOT_TIME_TARGET
        // (constants.SLOT_SUB_BLOCKS_TARGET * actual_epoch_time)
    )
    # Take only DIFFICULTY_SIGNIFICANT_BITS significant bits
    new_difficulty = uint64(truncate_to_significant_bits(new_difficulty_precise, constants.SIGNIFICANT_BITS))
    assert count_significant_bits(new_difficulty) <= constants.SIGNIFICANT_BITS

    # Only change by a max factor, to prevent attacks, as in greenpaper, and must be at least 1
    max_diff = uint64(
        truncate_to_significant_bits(
            constants.DIFFICULTY_FACTOR * old_difficulty,
            constants.SIGNIFICANT_BITS,
        )
    )
    min_diff = uint64(
        truncate_to_significant_bits(
            old_difficulty // constants.DIFFICULTY_FACTOR,
            constants.SIGNIFICANT_BITS,
        )
    )
    if new_difficulty >= old_difficulty:
        return min(new_difficulty, max_diff)
    else:
        return max([uint64(1), new_difficulty, min_diff])


def cc_sp_hash(args):
    pass


def get_sub_slot_iters_and_difficulty(
    constants: ConsensusConstants,
    header_block: Union[UnfinishedHeaderBlock, UnfinishedBlock, HeaderBlock, FullBlock],
    height_to_hash: Dict[uint32, bytes32],
    prev_sb: SubBlockRecord,
    sub_blocks: Dict[bytes32, SubBlockRecord],
) -> (uint64, uint64):
    # genesis
    if prev_sb is None:
        return constants.SUB_SLOT_ITERS_STARTING, constants.DIFFICULTY_STARTING

    if prev_sb.height != 0:
        prev_difficulty: uint64 = uint64(prev_sb.weight - sub_blocks[prev_sb.prev_hash].weight)
    else:
        # prev block is genesis
        prev_difficulty: uint64 = uint64(prev_sb.weight)

    sp_total_iters = prev_sb.sp_total_iters(constants)
    difficulty: uint64 = get_next_difficulty(
        constants,
        sub_blocks,
        height_to_hash,
        prev_sb.prev_hash,
        prev_sb.height,
        prev_difficulty,
        prev_sb.deficit,
        len(header_block.finished_sub_slots) > 0,
        sp_total_iters,
    )

    sub_slot_iters: uint64 = get_next_sub_slot_iters(
        constants,
        sub_blocks,
        height_to_hash,
        prev_sb.prev_hash,
        prev_sb.height,
        prev_sb.sub_slot_iters,
        prev_sb.deficit,
        len(header_block.finished_sub_slots) > 0,
        sp_total_iters,
    )

    return sub_slot_iters, difficulty<|MERGE_RESOLUTION|>--- conflicted
+++ resolved
@@ -57,15 +57,10 @@
     # before the final sub-block in the epoch. Block at height 0 is an exception.
     # TODO: check edge cases here
     height_epoch_surpass: uint32 = next_height - (next_height % constants.EPOCH_SUB_BLOCKS)
-<<<<<<< HEAD
     height_prev_epoch_surpass: uint32 = height_epoch_surpass - constants.EPOCH_SUB_BLOCKS
     if (next_height - height_epoch_surpass) > constants.MAX_SUB_SLOT_SUB_BLOCKS:
-=======
-    if (next_height - height_epoch_surpass) > constants.MAX_SLOT_SUB_BLOCKS:
->>>>>>> 52d9fef3
         raise ValueError(f"Height at {next_height} should not create a new slot, it is far past the epoch barrier")
 
-    height_prev_epoch_surpass: uint32 = height_epoch_surpass - constants.EPOCH_SUB_BLOCKS
     if height_prev_epoch_surpass == 0:
         # The genesis block is an edge case, where we measure from the first block in epoch (height 0), as opposed to
         # the last sub-block in the previous epoch, which would be height -1
@@ -77,67 +72,35 @@
     prev_slot_start_iters: uint128
     prev_slot_time_start: uint64
 
-<<<<<<< HEAD
-    if height_prev_epoch_surpass == 0:
-        # The genesis block is an edge case, where we measure from the first block in epoch (height 0), as opposed to
-        # the last sub-block in the previous epoch, which would be height -1
-        return _get_blocks_at_height(height_to_hash, sub_blocks, prev_sb, uint32(0))[0]
-    else:
-        fetched_blocks = _get_blocks_at_height(
-            height_to_hash,
-            sub_blocks,
-            prev_sb,
-            uint32(height_prev_epoch_surpass - constants.MAX_SUB_SLOT_SUB_BLOCKS - 1),
-            uint32(2 * constants.MAX_SUB_SLOT_SUB_BLOCKS + 1),
-        )
-        # This is the last sb in the slot at which we surpass the height. The last block in epoch will be before this.
-        fetched_index: int = constants.MAX_SUB_SLOT_SUB_BLOCKS
-        last_sb_in_slot: SubBlockRecord = fetched_blocks[fetched_index]
-        fetched_index += 1
-        assert last_sb_in_slot.height == height_prev_epoch_surpass - 1
-        curr: SubBlockRecord = fetched_blocks[fetched_index]
-        assert curr.height == height_prev_epoch_surpass
-
-        # Wait until the slot finishes with a challenge chain infusion at start of slot
-        # Note that there are no overflow blocks at the start of new epochs
-        while curr.sub_epoch_summary_included is None:
-            last_sb_in_slot = curr
-            curr = fetched_blocks[fetched_index]
-            fetched_index += 1
-
-        # Backtrack to find the last block before the signage point
-        curr = sub_blocks[last_sb_in_slot.prev_hash]
-        while curr.total_iters > last_sb_in_slot.sp_total_iters(constants) or not curr.is_block:
-            curr = sub_blocks[curr.prev_hash]
-        return curr
-=======
     fetched_blocks = _get_blocks_at_height(
         height_to_hash,
         sub_blocks,
         prev_sb,
-        uint32(height_prev_epoch_surpass - constants.MAX_SLOT_SUB_BLOCKS - 1),
-        uint32(2 * constants.MAX_SLOT_SUB_BLOCKS + 1),
-    )
+        uint32(height_prev_epoch_surpass - constants.MAX_SUB_SLOT_SUB_BLOCKS - 1),
+        uint32(2 * constants.MAX_SUB_SLOT_SUB_BLOCKS + 1),
+    )
+
     # This is the last sb in the slot at which we surpass the height. The last block in epoch will be before this.
-    fetched_index: int = constants.MAX_SLOT_SUB_BLOCKS
+    fetched_index: int = constants.MAX_SUB_SLOT_SUB_BLOCKS
     last_sb_in_slot: SubBlockRecord = fetched_blocks[fetched_index]
     fetched_index += 1
     assert last_sb_in_slot.height == height_prev_epoch_surpass - 1
-    curr: SubBlockRecord = fetched_blocks[fetched_index]
+    curr_b: SubBlockRecord = fetched_blocks[fetched_index]
+    assert curr_b.height == height_prev_epoch_surpass
+
     # Wait until the slot finishes with a challenge chain infusion at start of slot
     # Note that there are no overflow blocks at the start of new epochs
-    while not curr.is_challenge_sub_block(constants):
-        last_sb_in_slot = curr
-        curr = fetched_blocks[fetched_index]
+    while curr_b.sub_epoch_summary_included is None:
+        last_sb_in_slot = curr_b
+        curr_b = fetched_blocks[fetched_index]
         fetched_index += 1
 
     # Backtrack to find the last block before the signage point
-    curr = sub_blocks[last_sb_in_slot.prev_hash]
-    while curr.total_iters > last_sb_in_slot.sp_total_iters(constants) or not curr.is_block:
-        curr = sub_blocks[curr.prev_hash]
-
-    return curr
->>>>>>> 52d9fef3
+    curr_b = sub_blocks[last_sb_in_slot.prev_hash]
+    while curr_b.total_iters > last_sb_in_slot.sp_total_iters(constants) or not curr_b.is_block:
+        curr_b = sub_blocks[curr_b.prev_hash]
+
+    return curr_b
 
 
 def can_finish_sub_and_full_epoch(
@@ -165,13 +128,8 @@
 
     # Disqualify blocks which are too far past in height
     # The maximum possible height which includes sub epoch summary
-<<<<<<< HEAD
     if (height + 1) % constants.SUB_EPOCH_SUB_BLOCKS > constants.MAX_SUB_SLOT_SUB_BLOCKS:
-        return False
-=======
-    if (height + 1) % constants.SUB_EPOCH_SUB_BLOCKS > constants.MAX_SLOT_SUB_BLOCKS:
         return False, False
->>>>>>> 52d9fef3
 
     # For sub-blocks which equal 0 or 1, we assume that the sub-epoch has not been finished yet
     if (height + 1) % constants.SUB_EPOCH_SUB_BLOCKS > 1:
@@ -187,14 +145,8 @@
             return False, False
 
     # For checking new epoch, make sure the epoch sub blocks are aligned
-<<<<<<< HEAD
-    if also_finishes_epoch:
-        if (height + 1) % constants.EPOCH_SUB_BLOCKS > constants.MAX_SUB_SLOT_SUB_BLOCKS:
-            return False
-=======
-    if (height + 1) % constants.EPOCH_SUB_BLOCKS > constants.MAX_SLOT_SUB_BLOCKS:
+    if (height + 1) % constants.EPOCH_SUB_BLOCKS > constants.MAX_SUB_SLOT_SUB_BLOCKS:
         return True, False
->>>>>>> 52d9fef3
 
     return True, True
 
@@ -295,8 +247,8 @@
     prev_sb: SubBlockRecord = sub_blocks[prev_header_hash]
 
     # If we are in the same slot as previous sub-block, return same difficulty
-    can_finish_se, _ = can_finish_sub_and_full_epoch(constants, height, deficit, sub_blocks, prev_header_hash)
-    if not new_slot or not can_finish_se:
+    _, can_finish_epoch = can_finish_sub_and_full_epoch(constants, height, deficit, sub_blocks, prev_header_hash)
+    if not new_slot or not can_finish_epoch:
         return current_difficulty
 
     last_block_prev: SubBlockRecord = _get_last_block_in_previous_epoch(
