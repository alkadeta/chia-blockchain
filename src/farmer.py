--- conflicted
+++ resolved
@@ -2,11 +2,7 @@
 import logging
 from typing import Dict, List, Set, Optional, Callable
 
-<<<<<<< HEAD
-from blspy import Util
-=======
 from blspy import Util, PublicKey
->>>>>>> 1e3dc2ae
 from src.util.keychain import Keychain
 
 from src.consensus.block_rewards import calculate_block_reward
@@ -30,9 +26,6 @@
 
 
 class Farmer:
-<<<<<<< HEAD
-    def __init__(self, farmer_config: Dict, keychain: Keychain, override_constants={}):
-=======
     def __init__(
         self,
         farmer_config: Dict,
@@ -40,7 +33,6 @@
         keychain: Keychain,
         override_constants={},
     ):
->>>>>>> 1e3dc2ae
         self.config = farmer_config
         self.harvester_responses_header_hash: Dict[bytes32, bytes32] = {}
         self.harvester_responses_challenge: Dict[bytes32, bytes32] = {}
@@ -59,14 +51,6 @@
         self.server = None
         self._shut_down = False
         self.keychain = keychain
-<<<<<<< HEAD
-        self.wallet_target = self.keychain.get_wallet_target()
-        self.pool_target = self.keychain.get_pool_target()
-        self.pool_keys = self.keychain.get_pool_keys()
-        assert self.wallet_target is not None
-        assert self.pool_target is not None
-        assert len(self.pool_keys) == 2
-=======
         self.state_changed_callback: Optional[Callable] = None
 
         # This is the farmer configuration
@@ -88,19 +72,12 @@
         assert len(self.wallet_target) == 32
         assert len(self.pool_target) == 32
         assert len(self.pool_sks) > 0
->>>>>>> 1e3dc2ae
         for key, value in override_constants.items():
             self.constants[key] = value
 
     async def _on_connect(self):
         # Sends a handshake to the harvester
-<<<<<<< HEAD
-        msg = harvester_protocol.HarvesterHandshake(
-            [sk.get_public_key() for sk in self.pool_keys]
-        )
-=======
         msg = harvester_protocol.HarvesterHandshake(self.pool_public_keys)
->>>>>>> 1e3dc2ae
         yield OutboundMessage(
             NodeType.HARVESTER, Message("harvester_handshake", msg), Delivery.RESPOND
         )
@@ -237,13 +214,7 @@
         and request a pool partial, a header signature, or both, if the proof is good enough.
         """
 
-<<<<<<< HEAD
-        if response.proof.pool_pubkey not in [
-            sk.get_public_key() for sk in self.pool_keys
-        ]:
-=======
         if response.proof.pool_pubkey not in self.pool_public_keys:
->>>>>>> 1e3dc2ae
             raise RuntimeError("Pool pubkey not in list of approved keys")
 
         challenge_hash: bytes32 = self.harvester_responses_challenge[
@@ -403,29 +374,6 @@
             if proof_of_space_finalized.weight > self.current_weight:
                 self.current_weight = proof_of_space_finalized.weight
 
-<<<<<<< HEAD
-            # TODO: ask the pool for this information
-
-            pool_sks = self.pool_keys
-
-            coinbase_reward = uint64(
-                calculate_block_reward(uint32(proof_of_space_finalized.height + 1))
-            )
-
-            coinbase_coin, coinbase_signature = create_coinbase_coin_and_signature(
-                proof_of_space_finalized.height + 1,
-                self.pool_target,
-                coinbase_reward,
-                pool_sks[0],
-            )
-
-            self.coinbase_rewards[uint32(proof_of_space_finalized.height + 1)] = (
-                coinbase_coin,
-                coinbase_signature,
-            )
-
-=======
->>>>>>> 1e3dc2ae
             log.info(f"\tCurrent weight set to {self.current_weight}")
         self.seen_challenges.add(proof_of_space_finalized.challenge_hash)
         if proof_of_space_finalized.weight not in self.challenges:
