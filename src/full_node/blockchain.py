--- conflicted
+++ resolved
@@ -13,16 +13,8 @@
 from src.consensus.pot_iterations import is_overflow_sub_block
 from src.full_node.block_store import BlockStore
 from src.full_node.coin_store import CoinStore
-<<<<<<< HEAD
 from src.full_node.deficit import calculate_deficit
 from src.full_node.difficulty_adjustment import get_next_difficulty, get_next_slot_iters, get_next_ips
-=======
-from src.full_node.difficulty_adjustment import (
-    get_next_difficulty,
-    get_next_slot_iters,
-    get_next_ips,
-)
->>>>>>> 735e9eec
 from src.full_node.full_block_to_sub_block_record import full_block_to_sub_block_record
 from src.types.coin import Coin
 from src.types.coin_record import CoinRecord
@@ -68,9 +60,7 @@
     ADDED_AS_ORPHAN = 2  # Added as an orphan/stale block (not a new peak of the chain)
     INVALID_BLOCK = 3  # Block was not added because it was invalid
     ALREADY_HAVE_BLOCK = 4  # Block is already present in this blockchain
-    DISCONNECTED_BLOCK = (
-        5  # Block's parent (previous pointer) is not in this blockchain
-    )
+    DISCONNECTED_BLOCK = 5  # Block's parent (previous pointer) is not in this blockchain
 
 
 class Blockchain:
@@ -264,9 +254,7 @@
         else:
             return ReceiveBlockResult.ADDED_AS_ORPHAN, None, None
 
-    async def _reconsider_peak(
-        self, sub_block: SubBlockRecord, genesis: bool
-    ) -> Optional[uint32]:
+    async def _reconsider_peak(self, sub_block: SubBlockRecord, genesis: bool) -> Optional[uint32]:
         """
         When a new block is added, this is called, to check if the new block is the new peak of the chain.
         This also handles reorgs by reverting blocks which are not in the heaviest chain.
@@ -274,9 +262,7 @@
         None if there was no update to the heaviest chain.
         """
         if genesis:
-            block: Optional[FullBlock] = await self.block_store.get_block(
-                sub_block.header_hash
-            )
+            block: Optional[FullBlock] = await self.block_store.get_block(sub_block.header_hash)
             assert block is not None
             await self.coin_store.new_block(block)
             self.height_to_hash[uint32(0)] = block.header_hash
@@ -287,9 +273,7 @@
         if sub_block.weight > self.get_peak().weight:
             # Find the fork. if the block is just being appended, it will return the peak
             # If no blocks in common, returns -1, and reverts all blocks
-            fork_h: int = find_fork_point_in_chain(
-                self.sub_blocks, sub_block, self.get_peak()
-            )
+            fork_h: int = find_fork_point_in_chain(self.sub_blocks, sub_block, self.get_peak())
 
             # Rollback to fork
             await self.coin_store.rollback_to_block(fork_h)
@@ -298,12 +282,8 @@
             blocks_to_add: List[Tuple[FullBlock, SubBlockRecord]] = []
             curr = sub_block.header_hash
             while fork_h < 0 or curr != self.height_to_hash[uint32(fork_h)]:
-                fetched_block: Optional[FullBlock] = await self.block_store.get_block(
-                    curr
-                )
-                fetched_sub_block: Optional[
-                    SubBlockRecord
-                ] = await self.block_store.get_sub_block(curr)
+                fetched_block: Optional[FullBlock] = await self.block_store.get_block(curr)
+                fetched_sub_block: Optional[SubBlockRecord] = await self.block_store.get_sub_block(curr)
                 assert fetched_block is not None
                 assert fetched_sub_block is not None
                 blocks_to_add.append((fetched_block, fetched_sub_block))
@@ -313,9 +293,7 @@
                 curr = fetched_sub_block.prev_hash
 
             for fetched_block, fetched_sub_block in reversed(blocks_to_add):
-                self.height_to_hash[
-                    fetched_sub_block.height
-                ] = fetched_sub_block.header_hash
+                self.height_to_hash[fetched_sub_block.height] = fetched_sub_block.header_hash
                 self.sub_blocks[fetched_sub_block.header_hash] = fetched_sub_block
                 await self.coin_store.new_block(fetched_block)
 
@@ -327,14 +305,10 @@
         return None
 
     def get_next_difficulty(self, header_hash: bytes32, new_slot: bool) -> uint64:
-        return get_next_difficulty(
-            self.constants, self.sub_blocks, self.height_to_hash, header_hash, new_slot
-        )
+        return get_next_difficulty(self.constants, self.sub_blocks, self.height_to_hash, header_hash, new_slot)
 
     def get_next_slot_iters(self, header_hash: bytes32, new_slot: bool) -> uint64:
-        return get_next_slot_iters(
-            self.constants, self.sub_blocks, self.height_to_hash, header_hash, new_slot
-        )
+        return get_next_slot_iters(self.constants, self.sub_blocks, self.height_to_hash, header_hash, new_slot)
 
     async def pre_validate_blocks_mulpeakrocessing(
         self, blocks: List[FullBlock]
@@ -362,19 +336,7 @@
         # return results
         return []
 
-<<<<<<< HEAD
     async def validate_unfinished_block(self, block: UnfinishedBlock) -> Tuple[Optional[uint64], Optional[Err]]:
-=======
-    async def validate_unfinished_block(
-        self, block: UnfinishedBlock
-    ) -> Tuple[Optional[uint64], Optional[Err]]:
-        if block.header_hash in self.sub_blocks:
-            return (
-                self.sub_blocks[block.header_hash].required_iters,
-                None,
-            )  # Already validated and added
-
->>>>>>> 735e9eec
         if block.prev_header_hash not in self.sub_blocks and not block.height == 0:
             return None, Err.INVALID_PREV_BLOCK_HASH
 
@@ -406,9 +368,7 @@
 
         return required_iters, None
 
-    async def validate_block_body(
-        self, block: Union[FullBlock, UnfinishedBlock]
-    ) -> Optional[Err]:
+    async def validate_block_body(self, block: Union[FullBlock, UnfinishedBlock]) -> Optional[Err]:
         """
         This assumes the header block has been completely validated.
         Validates the transactions and body of the block. Returns None if everything
@@ -428,27 +388,18 @@
             return None  # This means the sub-block is valid
 
         # 2. For blocks, foliage block, transaction filter, transactions info must not be empty
-        if (
-            block.foliage_block is None
-            or block.transactions_filter is None
-            or block.transactions_info is None
-        ):
+        if block.foliage_block is None or block.transactions_filter is None or block.transactions_info is None:
             return Err.IS_BLOCK_BUT_NO_DATA
 
         # keeps track of the reward coins that need to be incorporated
         expected_reward_coins: Set[Coin] = set()
 
         # 3. The transaction info hash in the Foliage block must match the transaction info
-        if block.foliage_block.transactions_info_hash != std_hash(
-            block.transactions_info
-        ):
+        if block.foliage_block.transactions_info_hash != std_hash(block.transactions_info):
             return Err.INVALID_TRANSACTIONS_INFO_HASH
 
         # 4. The foliage block hash in the foliage sub block must match the foliage block
-        if (
-            block.foliage_sub_block.foliage_sub_block_data.foliage_block_hash
-            != std_hash(block.foliage_block)
-        ):
+        if block.foliage_sub_block.foliage_sub_block_data.foliage_block_hash != std_hash(block.foliage_block):
             return Err.INVALID_FOLIAGE_BLOCK_HASH
 
         # 5. The prev generators root must be valid
@@ -456,10 +407,7 @@
 
         # 6. The generator root must be the tree-hash of the generator (or zeroes if no generator)
         if block.transactions_generator is not None:
-            if (
-                block.transactions_generator.get_tree_hash()
-                != block.transactions_info.generator_root
-            ):
+            if block.transactions_generator.get_tree_hash() != block.transactions_info.generator_root:
                 return Err.INVALID_TRANSACTIONS_GENERATOR_ROOT
         else:
             if block.transactions_info.generator_root != bytes([0] * 32):
@@ -518,9 +466,7 @@
                 return Err.COIN_AMOUNT_EXCEEDS_MAXIMUM
 
         # 11. Validate addition and removal roots
-        root_error = validate_block_merkle_roots(
-            block, additions + coinbase_additions, removals
-        )
+        root_error = validate_block_merkle_roots(block, additions + coinbase_additions, removals)
         if root_error:
             return root_error
 
@@ -540,9 +486,7 @@
             return Err.INVALID_TRANSACTIONS_FILTER_HASH
 
         # 13. Check for duplicate outputs in additions
-        addition_counter = collections.Counter(
-            _.name() for _ in additions + coinbase_additions
-        )
+        addition_counter = collections.Counter(_.name() for _ in additions + coinbase_additions)
         for k, v in addition_counter.items():
             if v > 1:
                 return Err.DUPLICATE_OUTPUT
@@ -554,20 +498,14 @@
                 return Err.DOUBLE_SPEND
 
         # 15. Check if removals exist and were not previously spent. (unspent_db + diff_store + this_block)
-        new_ips = self.get_next_slot_iters(
-            block.prev_header_hash, block.finished_slots is not None
-        )
-        fork_h = find_fork_point_in_chain(
-            self.sub_blocks, self.get_peak(), block.get_sub_block_record(new_ips)
-        )
+        new_ips = self.get_next_slot_iters(block.prev_header_hash, block.finished_slots is not None)
+        fork_h = find_fork_point_in_chain(self.sub_blocks, self.get_peak(), block.get_sub_block_record(new_ips))
 
         # Get additions and removals since (after) fork_h but not including this block
         additions_since_fork: Dict[bytes32, Tuple[Coin, uint32]] = {}
         removals_since_fork: Set[bytes32] = set()
         coinbases_since_fork: Dict[bytes32, uint32] = {}
-        curr: Optional[FullBlock] = await self.block_store.get_block(
-            block.prev_header_hash
-        )
+        curr: Optional[FullBlock] = await self.block_store.get_block(block.prev_header_hash)
         assert curr is not None
 
         while curr.height > fork_h:
@@ -587,9 +525,7 @@
             if rem in additions_dic:
                 # Ephemeral coin
                 rem_coin: Coin = additions_dic[rem]
-                new_unspent: CoinRecord = CoinRecord(
-                    rem_coin, block.height, uint32(0), False, False
-                )
+                new_unspent: CoinRecord = CoinRecord(rem_coin, block.height, uint32(0), False, False)
                 removal_coin_records[new_unspent.name] = new_unspent
             else:
                 unspent = await self.coin_store.get_coin_record(rem)
@@ -601,10 +537,7 @@
                         return Err.DOUBLE_SPEND
                     # If it's a coinbase, check that it's not frozen
                     if unspent.coinbase == 1:
-                        if (
-                            block.height
-                            < unspent.confirmed_block_index + self.coinbase_freeze
-                        ):
+                        if block.height < unspent.confirmed_block_index + self.coinbase_freeze:
                             return Err.COINBASE_NOT_YET_SPENDABLE
                     removal_coin_records[unspent.name] = unspent
                 else:
@@ -615,10 +548,7 @@
                         return Err.UNKNOWN_UNSPENT
                     if rem in coinbases_since_fork:
                         # This coin is a coinbase coin
-                        if (
-                            block.height
-                            < coinbases_since_fork[rem] + self.coinbase_freeze
-                        ):
+                        if block.height < coinbases_since_fork[rem] + self.coinbase_freeze:
                             return Err.COINBASE_NOT_YET_SPENDABLE
                     new_coin, confirmed_height = additions_since_fork[rem]
                     new_coin_record: CoinRecord = CoinRecord(
@@ -653,9 +583,7 @@
 
         for npc in npc_list:
             if ConditionOpcode.ASSERT_FEE in npc.condition_dict:
-                fee_list: List[ConditionVarPair] = npc.condition_dict[
-                    ConditionOpcode.ASSERT_FEE
-                ]
+                fee_list: List[ConditionVarPair] = npc.condition_dict[ConditionOpcode.ASSERT_FEE]
                 for cvp in fee_list:
                     fee = int_from_bytes(cvp.var1)
                     assert_fee_sum = assert_fee_sum + fee
@@ -687,9 +615,7 @@
             )
             if error:
                 return error
-            for pk, m in pkm_pairs_for_conditions_dict(
-                npc.condition_dict, npc.coin_name
-            ):
+            for pk, m in pkm_pairs_for_conditions_dict(npc.condition_dict, npc.coin_name):
                 pairs_pks.append(pk)
                 pairs_msgs.append(m)
 
@@ -699,9 +625,7 @@
             return Err.BAD_AGGREGATE_SIGNATURE
 
         # noinspection PyTypeChecker
-        validates = AugSchemeMPL.aggregate_verify(
-            pairs_pks, pairs_msgs, block.transactions_info.aggregated_signature
-        )
+        validates = AugSchemeMPL.aggregate_verify(pairs_pks, pairs_msgs, block.transactions_info.aggregated_signature)
         if not validates:
             return Err.BAD_AGGREGATE_SIGNATURE
 
