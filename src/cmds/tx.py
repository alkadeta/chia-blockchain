--- conflicted
+++ resolved
@@ -124,13 +124,8 @@
         if "spend_requests" in s:
             input_coins_json = s["input_coins"]
             spend_requests_json = s["spend_requests"]  # Output addresses and amounts
-<<<<<<< HEAD
             pubkey = G1Element.from_bytes(hexstr_to_bytes(input_coins_json[0]["pubkey"]))
             print("PUB", type(pubkey), pubkey)
-=======
-            G1Element.from_bytes(hexstr_to_bytes(input_coins_json[0]["pubkey"]))
-            # print("PUB", type(pubkey), pubkey)
->>>>>>> 9a569cbc
             input_coins = [
                 CoinWithPubkey(
                     Coin(
@@ -138,11 +133,7 @@
                         hexstr_to_bytes(c["puzzle_hash"]),
                         c["amount"],
                     ),
-<<<<<<< HEAD
                     pubkey
-=======
-                    G1Element.from_bytes(hexstr_to_bytes(c["pubkey"])),
->>>>>>> 9a569cbc
                 )
                 for c in input_coins_json
             ]
@@ -150,11 +141,7 @@
                 SpendRequest(hexstr_to_bytes(s["puzzle_hash"]), s["amount"])
                 for s in spend_requests_json
             ]
-<<<<<<< HEAD
             print(input_coins, spend_requests)
-=======
-            # print(input_coins, spend_requests)
->>>>>>> 9a569cbc
             spends.extend(create_unsigned_transaction(input_coins, spend_requests))
         elif "solution" in s:
             input_coin = Coin(
