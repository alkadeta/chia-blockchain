--- conflicted
+++ resolved
@@ -496,60 +496,22 @@
             None,
             True,
         )
-<<<<<<< HEAD
-
-        foliage_sub_block, foliage_block, _, _ = self.create_foliage(
-=======
         unfinished_rb_hash: bytes32 = rc_sub_block.get_unfinished().get_hash()
         foliage_sub_block, foliage_block, transactions_info, generator = self.create_foliage(
->>>>>>> 2d6cdb4b
             fees,
             0,
             None,
             None,
             None,
-<<<<<<< HEAD
-            None,
-            std_hash(seed),
-            uint64(0),
-            rc_sub_block.get_unfinished().get_hash(),  # unfinished r block
-            True,
-=======
             seed,
             rc_sub_block.get_hash(),
             timestamp,
             unfinished_rb_hash,
             seed,
->>>>>>> 2d6cdb4b
             self.curr_proof_of_space,
             seed,
         )
 
-<<<<<<< HEAD
-        full_block: FullBlock = FullBlock(
-            finished_slots=[],  # todo make finished slots optional
-            challenge_chain_icp_proof=cc_sp_proof,
-            challenge_chain_ip_proof=cc_ip_proof,
-            reward_chain_icp_proof=rc_sp_proof,
-            reward_chain_ip_proof=rc_ip_proof,
-            reward_chain_sub_block=rc_sub_block,
-            foliage_sub_block=foliage_sub_block,
-            foliage_block=foliage_block,
-            transactions_info=None,
-            transactions_generator=None,
-        )
-        self.height_to_hash[0] = full_block.header_hash
-        self.sub_blocks[full_block.header_hash] = full_block_to_sub_block_record(
-            full_block, self.ips, self.required_iters, uint8(test_constants.MIN_SUB_BLOCKS_PER_CHALLENGE_BLOCK)
-        )
-
-        self.next_slot_iters = get_next_slot_iters(
-            test_constants,
-            self.height_to_hash,
-            self.sub_blocks,
-            full_block.header_hash,
-            True,
-=======
         return FullBlock(
             finished_slots,
             rc_sub_block,
@@ -562,7 +524,6 @@
             foliage_block,
             transactions_info,
             generator,
->>>>>>> 2d6cdb4b
         )
 
     def create_next_block(
@@ -770,7 +731,7 @@
                 )
 
                 transactions_info_hash = TransactionsInfo(
-                    self.previous_generators_root, generator_hash, final_aggsig, fees, cost, reward_claims_incorporated
+                    self.previous_generators_root, generator_hash, aggsig, fees, cost, reward_claims_incorporated
                 ).get_hash()
 
             foliage_block = FoliageBlock(
@@ -791,24 +752,6 @@
             signed_prev_foliage_sub_block,
         )
 
-<<<<<<< HEAD
-=======
-        transactions_info_hash = None
-        if is_transaction:
-            transactions_info_hash = TransactionsInfo(
-                self.previous_generators_root, generator_hash, aggsig, fees, cost, reward_claims_incorporated
-            )
-
-        foliage_block = FoliageBlock(
-            prev_block.get_hash(),
-            timestamp,
-            filter_hash,
-            additions_root,
-            removals_root,
-            transactions_info_hash,
-        )
-
->>>>>>> 2d6cdb4b
         return foliage_sub_block, foliage_block, transactions_info_hash, generator_hash
 
     def get_pospaces_for_challenge(
