import asyncio
import pytest

from src.rpc.wallet_rpc_api import WalletRpcApi
from src.simulator.simulator_protocol import FarmNewBlockProtocol
from src.types.coin import Coin
from src.types.peer_info import PeerInfo
from src.util.chech32 import encode_puzzle_hash
from src.util.ints import uint16
from src.wallet.util.wallet_types import WalletType
from tests.setup_nodes import setup_simulators_and_wallets
from tests.time_out_assert import time_out_assert
from src.types.sized_bytes import bytes32
from src.types.mempool_inclusion_status import MempoolInclusionStatus


@pytest.fixture(scope="module")
def event_loop():
    loop = asyncio.get_event_loop()
    yield loop


class TestRLWallet:
    @pytest.fixture(scope="function")
    async def three_wallet_nodes(self):
        async for _ in setup_simulators_and_wallets(
            1, 3, {"COINBASE_FREEZE_PERIOD": 0}
        ):
            yield _

    @pytest.mark.asyncio
    async def test_create_rl_coin(self, three_wallet_nodes):
        num_blocks = 4
        full_nodes, wallets = three_wallet_nodes
        full_node, server_1 = full_nodes[0]
        wallet_node, server_2 = wallets[0]
        wallet_node_1, wallet_server_1 = wallets[1]
        wallet_node_2, wallet_server_2 = wallets[2]

        wallet = wallet_node.wallet_state_manager.main_wallet
        ph = await wallet.get_new_puzzlehash()
        await server_2.start_client(PeerInfo("localhost", uint16(server_1._port)), None)
        await wallet_server_1.start_client(
            PeerInfo("localhost", uint16(server_1._port)), None
        )
        await wallet_server_2.start_client(
            PeerInfo("localhost", uint16(server_1._port)), None
        )
        await full_node.farm_new_block(FarmNewBlockProtocol(ph))
        for i in range(0, num_blocks + 1):
            await full_node.farm_new_block(FarmNewBlockProtocol(32 * b"\0"))
        fund_owners_initial_balance = await wallet.get_confirmed_balance()

        api_user = WalletRpcApi(wallet_node_1)
        val = await api_user.create_new_wallet(
            {"wallet_type": "rl_wallet", "rl_type": "user", "host": "127.0.0.1:5000"}
        )
        assert isinstance(val, dict)
        if "success" in val:
            assert val["success"]
        assert val["id"]
        assert val["type"] == WalletType.RATE_LIMITED.value
        user_wallet_id = val["id"]
        pubkey = val["pubkey"]

        api_admin = WalletRpcApi(wallet_node)
        val = await api_admin.create_new_wallet(
            {
                "wallet_type": "rl_wallet",
                "rl_type": "admin",
                "interval": 2,
                "limit": 10,
                "pubkey": pubkey,
                "amount": 100,
                "host": "127.0.0.1:5000",
            }
        )
        assert isinstance(val, dict)
        if "success" in val:
            assert val["success"]
        assert val["id"]
        assert val["type"] == WalletType.RATE_LIMITED.value
        assert val["origin"]
        assert val["pubkey"]
        admin_wallet_id = val["id"]
        admin_pubkey = val["pubkey"]
        origin: Coin = val["origin"]

        await api_user.rl_set_user_info(
            {
                "wallet_id": user_wallet_id,
                "interval": 2,
                "limit": 10,
                "origin": {
                    "parent_coin_info": origin.parent_coin_info.hex(),
                    "puzzle_hash": origin.puzzle_hash.hex(),
                    "amount": origin.amount,
                },
                "admin_pubkey": admin_pubkey,
            }
        )

        assert (await api_user.get_wallet_balance({"wallet_id": user_wallet_id}))[
            "wallet_balance"
        ]["confirmed_wallet_balance"] == 0
        for i in range(0, 2 * num_blocks):
            await full_node.farm_new_block(FarmNewBlockProtocol(32 * b"\0"))

        async def check_balance(api, wallet_id):
            balance_response = await api.get_wallet_balance({"wallet_id": wallet_id})
            balance = balance_response["wallet_balance"]["confirmed_wallet_balance"]
            return balance

        await time_out_assert(15, check_balance, 100, api_user, user_wallet_id)
        receiving_wallet = wallet_node_2.wallet_state_manager.main_wallet
        address = encode_puzzle_hash(await receiving_wallet.get_new_puzzlehash())
        assert await receiving_wallet.get_spendable_balance() == 0
        val = await api_user.send_transaction(
<<<<<<< HEAD
            {
                "wallet_id": user_wallet_id,
                "amount": 3,
                "fee": 0,
                "puzzle_hash": puzzle_hash,
            }
=======
            {"wallet_id": user_wallet_id, "amount": 3, "fee": 0, "address": address}
        )
        assert "transaction_id" in val

        async def is_transaction_in_mempool(api, tx_id: bytes32) -> bool:
            try:
                val = await api.get_transaction(
                    {"wallet_id": user_wallet_id, "transaction_id": tx_id.hex()}
                )
            except ValueError:
                return False
            for _, mis, _ in val["transaction"].sent_to:
                if (
                    MempoolInclusionStatus(mis) == MempoolInclusionStatus.SUCCESS
                    or MempoolInclusionStatus(mis) == MempoolInclusionStatus.PENDING
                ):
                    return True
            return False

        await time_out_assert(
            15, is_transaction_in_mempool, True, api_user, val["transaction_id"]
>>>>>>> af6ecd4f
        )

        for i in range(0, num_blocks):
            await full_node.farm_new_block(FarmNewBlockProtocol(32 * b"\0"))
        await time_out_assert(15, check_balance, 97, api_user, user_wallet_id)
        await time_out_assert(15, receiving_wallet.get_spendable_balance, 3)
        val = await api_admin.add_rate_limited_funds(
            {"wallet_id": admin_wallet_id, "amount": 100}
        )
        assert val["status"] == "SUCCESS"
<<<<<<< HEAD
        for i in range(0, num_blocks):
            await full_node.farm_new_block(FarmNewBlockProtocol(32 * b"\0"))
        await time_out_assert(15, check_balance, 97, api_user, user_wallet_id)
        await time_out_assert(15, receiving_wallet.get_spendable_balance, 3)

        val = await api_admin.send_clawback_transaction({"wallet_id": admin_wallet_id})
        assert val["status"] == "SUCCESS"
        for i in range(0, num_blocks):
            await full_node.farm_new_block(FarmNewBlockProtocol(32 * b"\0"))
        await time_out_assert(15, check_balance, 0, api_admin, admin_wallet_id)
        await time_out_assert(15, check_balance, 0, api_user, user_wallet_id)
        final_balance = await wallet.get_confirmed_balance()
        assert final_balance == fund_owners_initial_balance - 3
=======
        for i in range(0, 50):
            await full_node.farm_new_block(FarmNewBlockProtocol(32 * b"\0"))
        await time_out_assert(15, check_balance, 197, api_user, user_wallet_id)

        # test spending
        puzzle_hash = encode_puzzle_hash(await receiving_wallet.get_new_puzzlehash())
        val = await api_user.send_transaction(
            {
                "wallet_id": user_wallet_id,
                "amount": 105,
                "fee": 0,
                "address": puzzle_hash,
            }
        )
        await time_out_assert(
            15, is_transaction_in_mempool, True, api_user, val["transaction_id"]
        )
        for i in range(0, num_blocks):
            await full_node.farm_new_block(FarmNewBlockProtocol(32 * b"\0"))
        await time_out_assert(15, check_balance, 92, api_user, user_wallet_id)
        await time_out_assert(15, receiving_wallet.get_spendable_balance, 108)

        val = await api_admin.send_clawback_transaction({"wallet_id": admin_wallet_id})
        await time_out_assert(
            15, is_transaction_in_mempool, True, api_admin, val["transaction_id"]
        )
        for i in range(0, num_blocks):
            await full_node.farm_new_block(FarmNewBlockProtocol(32 * b"\0"))
        await time_out_assert(15, check_balance, 0, api_user, user_wallet_id)
        await time_out_assert(15, check_balance, 0, api_admin, user_wallet_id)
        final_balance = await wallet.get_confirmed_balance()
        assert final_balance == fund_owners_initial_balance - 108
>>>>>>> af6ecd4f
<|MERGE_RESOLUTION|>--- conflicted
+++ resolved
@@ -116,14 +116,6 @@
         address = encode_puzzle_hash(await receiving_wallet.get_new_puzzlehash())
         assert await receiving_wallet.get_spendable_balance() == 0
         val = await api_user.send_transaction(
-<<<<<<< HEAD
-            {
-                "wallet_id": user_wallet_id,
-                "amount": 3,
-                "fee": 0,
-                "puzzle_hash": puzzle_hash,
-            }
-=======
             {"wallet_id": user_wallet_id, "amount": 3, "fee": 0, "address": address}
         )
         assert "transaction_id" in val
@@ -145,7 +137,6 @@
 
         await time_out_assert(
             15, is_transaction_in_mempool, True, api_user, val["transaction_id"]
->>>>>>> af6ecd4f
         )
 
         for i in range(0, num_blocks):
@@ -156,21 +147,6 @@
             {"wallet_id": admin_wallet_id, "amount": 100}
         )
         assert val["status"] == "SUCCESS"
-<<<<<<< HEAD
-        for i in range(0, num_blocks):
-            await full_node.farm_new_block(FarmNewBlockProtocol(32 * b"\0"))
-        await time_out_assert(15, check_balance, 97, api_user, user_wallet_id)
-        await time_out_assert(15, receiving_wallet.get_spendable_balance, 3)
-
-        val = await api_admin.send_clawback_transaction({"wallet_id": admin_wallet_id})
-        assert val["status"] == "SUCCESS"
-        for i in range(0, num_blocks):
-            await full_node.farm_new_block(FarmNewBlockProtocol(32 * b"\0"))
-        await time_out_assert(15, check_balance, 0, api_admin, admin_wallet_id)
-        await time_out_assert(15, check_balance, 0, api_user, user_wallet_id)
-        final_balance = await wallet.get_confirmed_balance()
-        assert final_balance == fund_owners_initial_balance - 3
-=======
         for i in range(0, 50):
             await full_node.farm_new_block(FarmNewBlockProtocol(32 * b"\0"))
         await time_out_assert(15, check_balance, 197, api_user, user_wallet_id)
@@ -202,5 +178,4 @@
         await time_out_assert(15, check_balance, 0, api_user, user_wallet_id)
         await time_out_assert(15, check_balance, 0, api_admin, user_wallet_id)
         final_balance = await wallet.get_confirmed_balance()
-        assert final_balance == fund_owners_initial_balance - 108
->>>>>>> af6ecd4f
+        assert final_balance == fund_owners_initial_balance - 108