--- conflicted
+++ resolved
@@ -17,18 +17,13 @@
 from src.server.start_timelord import service_kwargs_for_timelord
 from src.server.start_wallet import service_kwargs_for_wallet
 from src.server.start_service import Service
-<<<<<<< HEAD
+from src.util.ints import uint16, uint32
+from src.util.chech32 import encode_puzzle_hash
+from src.consensus.default_constants import DEFAULT_CONSTANTS
+
 from tests.time_out_assert import time_out_assert
-=======
-from src.util.ints import uint16, uint32
-from src.util.make_test_constants import make_test_constants_with_genesis
->>>>>>> 49e835f6
-from src.util.chech32 import encode_puzzle_hash
-from src.consensus.constants import constants
-
-from tests.time_out_assert import time_out_assert
-
-test_constants = constants.replace(
+
+test_constants = DEFAULT_CONSTANTS.replace(
     **{
         "DIFFICULTY_STARTING": 1,
         "DISCRIMINANT_SIZE_BITS": 8,
@@ -86,9 +81,7 @@
     config["rpc_port"] = port + 1000
 
     if simulator:
-        kwargs = service_kwargs_for_full_node_simulator(
-            bt.root_path, config, consensus_constants, bt
-        )
+        kwargs = service_kwargs_for_full_node_simulator(bt.root_path, config, consensus_constants, bt)
     else:
         kwargs = service_kwargs_for_full_node(bt.root_path, config, consensus_constants)
 
@@ -147,9 +140,7 @@
     else:
         del config["full_node_peer"]
 
-    kwargs = service_kwargs_for_wallet(
-        bt.root_path, config, consensus_constants, keychain
-    )
+    kwargs = service_kwargs_for_wallet(bt.root_path, config, consensus_constants, keychain)
     kwargs.update(
         parse_cli_args=False,
     )
@@ -168,9 +159,7 @@
 
 
 async def setup_harvester(port, farmer_port, consensus_constants: ConsensusConstants):
-    kwargs = service_kwargs_for_harvester(
-        bt.root_path, bt.config["harvester"], consensus_constants
-    )
+    kwargs = service_kwargs_for_harvester(bt.root_path, bt.config["harvester"], consensus_constants)
     kwargs.update(
         server_listen_ports=[port],
         advertised_port=port,
@@ -207,9 +196,7 @@
     else:
         del config["full_node_peer"]
 
-    kwargs = service_kwargs_for_farmer(
-        bt.root_path, config, config_pool, bt.keychain, consensus_constants
-    )
+    kwargs = service_kwargs_for_farmer(bt.root_path, config, config_pool, bt.keychain, consensus_constants)
     kwargs.update(
         parse_cli_args=False,
     )
@@ -258,24 +245,15 @@
     await kill_processes()
 
 
-<<<<<<< HEAD
 async def setup_timelord(port, full_node_port, sanitizer, consensus_constants: ConsensusConstants):
-    config = load_config(bt.root_path, "config.yaml", "timelord")
-=======
-async def setup_timelord(
-    port, full_node_port, sanitizer, consensus_constants: ConsensusConstants
-):
     config = bt.config["timelord"]
     config["port"] = port
     config["full_node_peer"]["port"] = full_node_port
->>>>>>> 49e835f6
     config["sanitizer_mode"] = sanitizer
     if sanitizer:
         config["vdf_server"]["port"] = 7999
 
-    kwargs = service_kwargs_for_timelord(
-        bt.root_path, config, consensus_constants.DISCRIMINANT_SIZE_BITS
-    )
+    kwargs = service_kwargs_for_timelord(bt.root_path, config, consensus_constants.DISCRIMINANT_SIZE_BITS)
     kwargs.update(
         parse_cli_args=False,
     )
