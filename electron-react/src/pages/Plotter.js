--- conflicted
+++ resolved
@@ -194,17 +194,6 @@
 
 const plot_size_options = [
   { label: "600MiB", value: 25, workspace: "1.8GiB" },
-<<<<<<< HEAD
-  { label: "1.3GiB", value: 26, workspace: "4.9GiB" },
-  { label: "2.7GiB", value: 27, workspace: "10.7GiB" },
-  { label: "5.6GiB", value: 28, workspace: "21.3GiB" },
-  { label: "11.5GiB", value: 29, workspace: "41.1GiB" },
-  { label: "23.8GiB", value: 30, workspace: "77.3GiB" },
-  { label: "49.1GiB", value: 31, workspace: "145GiB" },
-  { label: "101.4GiB", value: 32, workspace: "297GiB" },
-  // workspace are guesses using 55.35% - rounded up - past here
-  { label: "208.8GiB", value: 33, workspace: "606GiB" },
-=======
   { label: "1.3GiB", value: 26, workspace: "3.6GiB" },
   { label: "2.7GiB", value: 27, workspace: "9.2GiB" },
   { label: "5.6GiB", value: 28, workspace: "19GiB" },
@@ -214,7 +203,6 @@
   { label: "101.4GiB", value: 32, workspace: "313GiB" },
   { label: "208.8GiB", value: 33, workspace: "598GiB" },
   // workspace are guesses using 55.35% - rounded up - past here
->>>>>>> af6ecd4f
   { label: "429.8GiB", value: 34, workspace: "1266GiB" },
   { label: "884.1GiB", value: 35, workspace: "2586GiB" }
 ];
