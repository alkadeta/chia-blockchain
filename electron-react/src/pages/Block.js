import React, { useEffect, useCallback, useState } from "react";
import Grid from "@material-ui/core/Grid";
import { withStyles } from "@material-ui/core/styles";
import Typography from "@material-ui/core/Typography";
import { Paper, TableRow, Tooltip } from "@material-ui/core";
import Button from "@material-ui/core/Button";
import Table from "@material-ui/core/Table";
import TableBody from "@material-ui/core/TableBody";
import TableCell from "@material-ui/core/TableCell";
import TableContainer from "@material-ui/core/TableContainer";
import { unix_to_short_date } from "../util/utils";
import { clearBlock, getHeader, getBlock } from "../modules/fullnodeMessages";
import { useDispatch } from "react-redux";
import { chia_formatter } from "../util/chia";
import { hex_to_array, arr_to_hex, sha256 } from "../util/utils";
import { hash_header } from "../util/header";
import HelpIcon from "@material-ui/icons/Help";
import { calculate_block_reward } from "../util/block_rewards";

/* global BigInt */

const styles = theme => ({
  form: {
    margin: theme.spacing(1)
  },
  clickable: {
    cursor: "pointer"
  },
  error: {
    color: "red"
  },
  container: {
    paddingTop: theme.spacing(0),
    paddingBottom: theme.spacing(0),
    paddingRight: theme.spacing(0)
  },
  balancePaper: {
    marginTop: theme.spacing(2)
  },
  cardTitle: {
    paddingLeft: theme.spacing(1),
    paddingTop: theme.spacing(1),
    marginBottom: theme.spacing(1)
  },
  table: {
    minWidth: 650
  },
  connect: {
    marginLeft: theme.spacing(1)
  }
});

const Block = props => {
  const [headerHash, setHeaderHash] = useState("");
  const [plotId, setPlotId] = useState("");
  const [didMount, setDidMount] = useState(false);
<<<<<<< HEAD

  const prev_header_hash = props.block.header.data.prev_header_hash;
  const height = props.block.header.data.height;

  const dispatch = useDispatch();

  const handleClearBlock = useCallback(() => dispatch(clearBlock()), [
    dispatch
  ]);

=======

  const prev_header_hash = props.block.header.data.prev_header_hash;
  const height = props.block.header.data.height;

  const dispatch = useDispatch();

  const handleClearBlock = useCallback(() => dispatch(clearBlock()), [
    dispatch
  ]);

>>>>>>> af6ecd4f
  const handleGetHeader = useCallback(
    headerHash => dispatch(getHeader(headerHash)),
    [dispatch]
  );

  const handleGetBlock = useCallback(
    headerHash => dispatch(getBlock(headerHash)),
    [dispatch]
  );

  const fetchHeaderIfNecessary = useCallback(async () => {
    if (props.prevHeader) {
      const phh = await hash_header(props.prevHeader);
<<<<<<< HEAD
      if (phh !== props.block.header.data.prev_header_hash) {
=======
      let phh_expected = props.block.header.data.prev_header_hash;
      if (phh_expected.startsWith("0x") || phh_expected.startsWith("0X")) {
        phh_expected = phh_expected.substring(2);
      }
      if (phh !== phh_expected) {
>>>>>>> af6ecd4f
        handleGetHeader(props.block.header.data.prev_header_hash);
      }
    } else {
      handleGetHeader(props.block.header.data.prev_header_hash);
    }
    var newHeaderHash = await hash_header(props.block.header);

    let buf = hex_to_array(props.block.proof_of_space.pool_public_key);
    buf = buf.concat(hex_to_array(props.block.proof_of_space.plot_public_key));
    const bufHash = await sha256(buf);
    var newPlotId = arr_to_hex(bufHash);
    setHeaderHash(newHeaderHash);
    setPlotId(newPlotId);
  }, [handleGetHeader, props]);

  useEffect(
    prevProps => {
      (async () => {
        if (!didMount || height > 0) {
          await fetchHeaderIfNecessary();
        }
      })();
    },
    [prev_header_hash, height, didMount, setDidMount, fetchHeaderIfNecessary]
  );

  const classes = props.classes;
  const block = props.block;
  const prevHeader = props.prevHeader;

  let diff = 0;
  if (block.header.data.height === 0) {
    diff = block.header.data.weight;
  } else if (prevHeader) {
    diff = block.header.data.weight - prevHeader.data.weight;
  }
  var newHeaderHash = "0x" + headerHash;
  var newPlotId = "0x" + plotId;

  const chia_cb = chia_formatter(
    parseFloat(calculate_block_reward(block.header.data.height)),
    "mojo"
  )
    .to("chia")
    .toString();
  const chia_fees = chia_formatter(
    parseFloat(BigInt(block.header.data.total_transaction_fees)),
    "mojo"
  )
    .to("chia")
    .toString();

  const rows = [
    { name: "Header hash", value: newHeaderHash },
    {
      name: "Timestamp",
      value: unix_to_short_date(block.header.data.timestamp),
      tooltip:
        "This is the time the block was created by the farmer, which is before it is finalized with a proof of time"
    },
    { name: "Height", value: block.header.data.height },
    {
      name: "Weight",
      value: BigInt(block.header.data.weight).toLocaleString(),
      tooltip:
        "Weight is the total added difficulty of all blocks up to and including this one"
    },
    { name: "Previous block", value: block.header.data.prev_header_hash },
    { name: "Difficulty", value: BigInt(diff).toLocaleString() },
    {
      name: "Total VDF Iterations",
      value: BigInt(block.header.data.total_iters).toLocaleString(),
      tooltip:
        "The total number of VDF (verifiable delay function) or proof of time iterations on the whole chain up to this block."
    },
    {
      name: "Block VDF Iterations",
      value: BigInt(block.proof_of_time.number_of_iterations).toLocaleString(),
      tooltip:
        "The total number of VDF (verifiable delay function) or proof of time iterations on this block."
    },
    { name: "Proof of Space Size", value: block.proof_of_space.size },
    { name: "Plot Public Key", value: block.proof_of_space.plot_public_key },
    { name: "Pool Public Key", value: block.proof_of_space.pool_public_key },
    {
      name: "Plot Id",
      value: newPlotId,
      tooltip:
        "The seed used to create the plot, this depends on the pool pk and plot pk"
    },
    {
      name: "Transactions Filter Hash",
      value: block.header.data.filter_hash
    },
    {
      name: "Transactions Generator Hash",
      value: block.header.data.generator_hash
    },
    {
      name: "Coinbase Amount",
      value: chia_cb + " TXCH",
      tooltip:
        "The Chia block reward, goes to the pool (or farmer if not pooling)"
    },
    {
      name: "Coinbase Puzzle Hash",
      value: block.header.data.pool_target.puzzle_hash
    },
    {
      name: "Fees Amount",
      value: chia_fees + " TXCH",
      tooltip: "The total fees in this block, goes to the farmer"
    },
    {
      name: "Fees Puzzle Hash",
      value: block.header.data.farmer_rewards_puzzle_hash
    }
  ];

  return (
    <Paper className={classes.balancePaper}>
      <Grid container spacing={0}>
        <Grid item xs={12}>
          <Button onClick={handleClearBlock}>Back</Button>
          <div className={classes.cardTitle}>
            <Typography component="h6" variant="h6">
              Block at height {block.header.data.height} in the Chia blockchain
            </Typography>
          </div>
          <TableContainer component={Paper}>
            <Table className={classes.table} aria-label="simple table">
              <TableBody>
                {rows.map(row => (
                  <TableRow key={row.name}>
                    <TableCell component="th" scope="row">
                      {row.name}{" "}
                      {row.tooltip ? (
                        <Tooltip title={row.tooltip}>
                          <HelpIcon
                            style={{ color: "#c8c8c8", fontSize: 12 }}
                          ></HelpIcon>
                        </Tooltip>
                      ) : (
                        ""
                      )}
                    </TableCell>
                    <TableCell
                      onClick={
                        row.name === "Previous block"
                          ? () => handleGetBlock(row.value)
                          : () => {}
                      }
                      align="right"
                    >
                      {row.value}
                    </TableCell>
                  </TableRow>
                ))}
              </TableBody>
            </Table>
          </TableContainer>
        </Grid>
      </Grid>
    </Paper>
  );
};

export default withStyles(styles)(Block);<|MERGE_RESOLUTION|>--- conflicted
+++ resolved
@@ -54,7 +54,6 @@
   const [headerHash, setHeaderHash] = useState("");
   const [plotId, setPlotId] = useState("");
   const [didMount, setDidMount] = useState(false);
-<<<<<<< HEAD
 
   const prev_header_hash = props.block.header.data.prev_header_hash;
   const height = props.block.header.data.height;
@@ -65,18 +64,6 @@
     dispatch
   ]);
 
-=======
-
-  const prev_header_hash = props.block.header.data.prev_header_hash;
-  const height = props.block.header.data.height;
-
-  const dispatch = useDispatch();
-
-  const handleClearBlock = useCallback(() => dispatch(clearBlock()), [
-    dispatch
-  ]);
-
->>>>>>> af6ecd4f
   const handleGetHeader = useCallback(
     headerHash => dispatch(getHeader(headerHash)),
     [dispatch]
@@ -90,15 +77,11 @@
   const fetchHeaderIfNecessary = useCallback(async () => {
     if (props.prevHeader) {
       const phh = await hash_header(props.prevHeader);
-<<<<<<< HEAD
-      if (phh !== props.block.header.data.prev_header_hash) {
-=======
       let phh_expected = props.block.header.data.prev_header_hash;
       if (phh_expected.startsWith("0x") || phh_expected.startsWith("0X")) {
         phh_expected = phh_expected.substring(2);
       }
       if (phh !== phh_expected) {
->>>>>>> af6ecd4f
         handleGetHeader(props.block.header.data.prev_header_hash);
       }
     } else {
