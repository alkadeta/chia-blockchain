--- conflicted
+++ resolved
@@ -14,18 +14,12 @@
         with:
           access_token: ${{ github.token }}
 
-<<<<<<< HEAD
-      - uses: actions/checkout@v1
-=======
       - name: Checkout Code
         uses: actions/checkout@v2
->>>>>>> 25630532
         with:
           fetch-depth: 0
           # we need fetch-depth 0 so setuptools_scm can resolve tags
 
-<<<<<<< HEAD
-=======
       - name: Get npm cache directory
         id: npm-cache
         run: |
@@ -52,7 +46,6 @@
           restore-keys: |
             ${{ runner.os }}-pip-
 
->>>>>>> 25630532
       - name: Test for secrets access
         id: check_secrets
         shell: bash
@@ -78,11 +71,7 @@
       - name: Build Windows installer with build_scripts\build_windows.ps1
         env:
           WIN_CODE_SIGN_PASS: ${{ secrets.WIN_CODE_SIGN_PASS }}
-<<<<<<< HEAD
-          HAS_SECRET: steps.check_secrets.outputs.HAS_SECRET
-=======
           HAS_SECRET: ${{ steps.check_secrets.outputs.HAS_SECRET }}
->>>>>>> 25630532
         run: |
           $env:path="C:\Program` Files` (x86)\Microsoft` Visual` Studio\2019\Enterprise\SDK\ScopeCppSDK\vc15\VC\bin\;$env:path"
           $env:path="C:\Program` Files` (x86)\Windows` Kits\10\App` Certification` Kit;$env:path"
