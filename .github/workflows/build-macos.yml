name: Build MacOS


on: [push, pull_request]

jobs:
  build:
    name: MacOS-latest on Pyton 3.7
    runs-on: ${{ matrix.os }}
    timeout-minutes: 60
    strategy:
      fail-fast: false
      max-parallel: 4
      matrix:
        python-version: [3.7]
        os: [macOS-latest]

    steps:
    - name: Cancel previous runs on the same branch
      uses: styfle/cancel-workflow-action@0.4.0
      with:
        access_token: ${{ github.token }}

<<<<<<< HEAD
    - uses: actions/checkout@v1
=======
    - name: Checkout Code
      uses: actions/checkout@v2
      with:
        fetch-depth: 0
        # we need fetch-depth 0 so setuptools_scm can resolve tags
>>>>>>> 25630532

    - name: Setup Python environment
      uses: actions/setup-python@v2
      with:
        python-version: ${{ matrix.python-version }}

<<<<<<< HEAD
=======
    - name: Cache npm
      uses: actions/cache@v2
      env:
        cache-name: cache-node-modules
      with:
        # npm cache files are stored in `~/.npm` on Linux/macOS
        path: ~/.npm
        key: ${{ runner.os }}-build-${{ env.cache-name }}-${{ hashFiles('**/package-lock.json') }}
        restore-keys: |
          ${{ runner.os }}-build-${{ env.cache-name }}-
          ${{ runner.os }}-build-
          ${{ runner.os }}-

    - name: Get pip cache dir
      id: pip-cache
      run: |
        echo "::set-output name=dir::$(pip cache dir)"

    - name: Cache pip
      uses: actions/cache@v2
      with:
        # Note that new runners may break this https://github.com/actions/cache/issues/292
        path: ${{ steps.pip-cache.outputs.dir }}
        key: ${{ runner.os }}-pip-${{ hashFiles('**/setup.py') }}
        restore-keys: |
          ${{ runner.os }}-pip-

>>>>>>> 25630532
    - name: Test for secrets access
      id: check_secrets
      shell: bash
      run: |
        unset HAS_SECRET
        if [ -n "$SECRET" ]; then HAS_SECRET='true' ; fi
        echo ::set-output name=HAS_SECRET::${HAS_SECRET}
      env:
        SECRET: "${{ secrets.APPLE_DEV_ID_APP }}"

    - name: Import Apple app signing certificate
      if: steps.check_secrets.outputs.HAS_SECRET
      uses: Apple-Actions/import-codesign-certs@v1
      with:
        p12-file-base64: ${{ secrets.APPLE_DEV_ID_APP }}
        p12-password: ${{ secrets.APPLE_DEV_ID_APP_PASS }}

    - name: Run install script
      env:
        INSTALL_PYTHON_VERSION: ${{ matrix.python-version }}
      run: |
        sh install.sh

    - name: Install timelord
      run: |
        . ./activate
        sh install-timelord.sh
        ./vdf_bench square_asm 400000

    - name: Install developer requirements
      run: |
        . ./activate
        venv/bin/python -m pip install -r requirements-dev.txt

    - name: Setup kernel for react native, increase watchers
      run: echo fs.inotify.max_user_watches=524288 | sudo tee -a /etc/sysctl.conf

    - name: Setup Node 12.x
      uses: actions/setup-node@v1
      with:
        node-version: '12.x'

    - name: Build MacOS DMG in Catalina
      run: |
        . ./activate
        cd ./electron-react
        npm install
        npm audit fix
        cd ../build_scripts
        sh build_macos.sh

    - name: Test blockchain code with pytest
      run: |
        . ./activate
        ./venv/bin/py.test tests -s -v --durations 0

    - name: Upload MacOS artifacts
      uses: actions/upload-artifact@v1
      with:
        name: Chia-Installer-on-MacOS-10.15-dmg
        path: ${{ github.workspace }}/build_scripts/final_installer/<|MERGE_RESOLUTION|>--- conflicted
+++ resolved
@@ -21,23 +21,17 @@
       with:
         access_token: ${{ github.token }}
 
-<<<<<<< HEAD
-    - uses: actions/checkout@v1
-=======
     - name: Checkout Code
       uses: actions/checkout@v2
       with:
         fetch-depth: 0
         # we need fetch-depth 0 so setuptools_scm can resolve tags
->>>>>>> 25630532
 
     - name: Setup Python environment
       uses: actions/setup-python@v2
       with:
         python-version: ${{ matrix.python-version }}
 
-<<<<<<< HEAD
-=======
     - name: Cache npm
       uses: actions/cache@v2
       env:
@@ -65,7 +59,6 @@
         restore-keys: |
           ${{ runner.os }}-pip-
 
->>>>>>> 25630532
     - name: Test for secrets access
       id: check_secrets
       shell: bash
