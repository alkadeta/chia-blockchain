---
###########################
###########################
## Linter GitHub Actions ##
###########################
###########################
name: GithHub Super Linter

#
# Documentation:
# https://github.com/github/super-linter
# https://help.github.com/en/articles/workflow-syntax-for-github-actions
#

#############################
# Start the job on all push #
#############################
on:
  push:
    branches-ignore:
      - 'master'

###############
# Set the Job #
###############
jobs:
  build:
    # Name the Job
    name: Lint Code Base
    # Set the agent to run on
    runs-on: ubuntu-latest
    timeout-minutes: 60

    ##################
    # Load all steps #
    ##################
    steps:
      ##########################
      # Checkout the code base #
      ##########################
      - name: Checkout Code
        uses: actions/checkout@v2

      ################################
      # Run Linter against code base #
      ################################
      - name: Lint Code Base
#        uses: github/super-linter@v3.10.0
<<<<<<< HEAD
        uses: docker://github/super-linter:v3.10.0
=======
        uses: docker://github/super-linter:v3.10.2
>>>>>>> af6ecd4f
        env:
          VALIDATE_ALL_CODEBASE: true
          DEFAULT_BRANCH: master
          LINTER_RULES_PATH: .github/linters
          VALIDATE_BASH: true
          VALIDATE_CSS: true
          VALIDATE_DOCKER: true
          VALIDATE_GO: true
          VALIDATE_HTML: true
          VALIDATE_JAVASCRIPT_ES: true
          VALIDATE_JSON: true
          VALIDATE_MD: true
          VALIDATE_POWERSHELL: true
          VALIDATE_PYTHON: true
          VALIDATE_PYTHON_PYLINT: true
          VALIDATE_PYTHON_FLAKE8: true
<<<<<<< HEAD
#          VALIDATE_PYTHON_BLACK: true
=======
          VALIDATE_PYTHON_BLACK: true
>>>>>>> af6ecd4f
          VALIDATE_SHELL_SHFMT: true
          VALIDATE_TYPESCRIPT_ES: true
          VALIDATE_YAML: true
          DISABLE_ERRORS: false
          PYTHONPATH: ${{ github.workspace }}:$PYTHONPATH
          GITHUB_TOKEN: ${{ secrets.GITHUB_TOKEN }}
#          ACTIONS_RUNNER_DEBUG: true

...<|MERGE_RESOLUTION|>--- conflicted
+++ resolved
@@ -46,11 +46,7 @@
       ################################
       - name: Lint Code Base
 #        uses: github/super-linter@v3.10.0
-<<<<<<< HEAD
-        uses: docker://github/super-linter:v3.10.0
-=======
         uses: docker://github/super-linter:v3.10.2
->>>>>>> af6ecd4f
         env:
           VALIDATE_ALL_CODEBASE: true
           DEFAULT_BRANCH: master
@@ -67,11 +63,7 @@
           VALIDATE_PYTHON: true
           VALIDATE_PYTHON_PYLINT: true
           VALIDATE_PYTHON_FLAKE8: true
-<<<<<<< HEAD
-#          VALIDATE_PYTHON_BLACK: true
-=======
           VALIDATE_PYTHON_BLACK: true
->>>>>>> af6ecd4f
           VALIDATE_SHELL_SHFMT: true
           VALIDATE_TYPESCRIPT_ES: true
           VALIDATE_YAML: true
