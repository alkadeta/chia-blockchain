from setuptools import setup


dependencies = [
    "aiter==0.13.20191203",  # Used for async generator tools
    "blspy==0.1.27",  # Signature library
    "cbor2==5.1.0",  # Used for network wire format
    "clvm==0.4",  # contract language
    "PyYAML==5.3.1",  # Used for config file format
    "aiosqlite==0.13.0",  # asyncio wrapper for sqlite, to store blocks
    "aiohttp==3.6.2",  # HTTP server for full node rpc
    "colorlog==4.1.0",  # Adds color to logs
    "chiavdf==0.12.16",  # timelord and vdf verification
    "chiabip158==0.14",  # bip158-style wallet filters
    "chiapos==0.12.18",  # proof of space
    "sortedcontainers==2.1.0",  # For maintaining sorted mempools
    "websockets==8.1.0",  # For use in wallet RPC and electron UI
    "clvm-tools==0.1.1",  # clvm compiler tools
<<<<<<< HEAD
    "cryptography==2.8",
    "bitstring==3.1.6",
    "keyring==21.2.1",
    "keyring_jeepney==0.2",
=======
    "bitstring==3.1.6",
    "keyring==21.2.1",
    "keyring_jeepney==0.2",
    "keyrings.cryptfile==1.3.4",
    "cryptography==2.9.2", #Python cryptography library for TLS
>>>>>>> 1e3dc2ae
]

upnp_dependencies = [
    "miniupnpc==2.1",  # Allows users to open ports on their router
]
dev_dependencies = [
    "pytest",
    "flake8",
    "mypy",
    "isort",
    "autoflake",
    "black",
    "pytest-asyncio",
]

kwargs = dict(
    name="chia-blockchain",
    author="Mariano Sorgente",
    author_email="mariano@chia.net",
    description="Chia proof of space plotting, proving, and verifying (wraps C++)",
    url="https://chia.net/",
    license="Apache License",
    python_requires=">=3.7, <4",
    keywords="chia blockchain node",
    install_requires=dependencies,
    setup_requires=["setuptools_scm"],
    extras_require=dict(
        uvloop=["uvloop"], dev=dev_dependencies, upnp=upnp_dependencies,
    ),
    packages=[
        "build_scripts",
        "src",
        "src.cmds",
        "src.consensus",
        "src.daemon",
        "src.full_node",
        "src.protocols",
        "src.rpc",
        "src.server",
        "src.simulator",
        "src.types",
        "src.util",
        "src.wallet",
        "src.wallet.puzzles",
        "src.wallet.rl_wallet",
        "src.wallet.cc_wallet",
        "src.wallet.util",
        "src.ssl",
        "src.util.bip39",
    ],
    scripts=[
        "scripts/_chia-common",
        "scripts/_chia-stop-wallet",
        "scripts/chia-drop-db",
        "scripts/chia-restart-harvester",
        "scripts/chia-start-sim",
        "scripts/chia-stop-all",
    ],
    entry_points={
        "console_scripts": [
            "chia = src.cmds.chia:main",
            "chia-check-plots = src.cmds.check_plots:main",
            "chia-create-plots = src.cmds.create_plots:main",
            "chia-wallet = src.wallet.websocket_server:main",
            "chia_full_node = src.server.start_full_node:main",
            "chia_harvester = src.server.start_harvester:main",
            "chia_farmer = src.server.start_farmer:main",
            "chia_introducer = src.server.start_introducer:main",
            "chia_timelord = src.server.start_timelord:main",
            "chia_timelord_launcher = src.timelord_launcher:main",
            "chia_full_node_simulator = src.simulator.start_simulator:main",
        ]
    },
    package_data={
        "src.util": ["initial-*.yaml", "english.txt"],
        "src.server": ["dummy.crt", "dummy.key"],
        "src.util.bip39": ["english.txt"],
    },
    use_scm_version={"fallback_version": "unknown-no-.git-directory"},
    long_description=open("README.md").read(),
    zip_safe=False,
)


if __name__ == "__main__":
    setup(**kwargs)<|MERGE_RESOLUTION|>--- conflicted
+++ resolved
@@ -16,18 +16,11 @@
     "sortedcontainers==2.1.0",  # For maintaining sorted mempools
     "websockets==8.1.0",  # For use in wallet RPC and electron UI
     "clvm-tools==0.1.1",  # clvm compiler tools
-<<<<<<< HEAD
-    "cryptography==2.8",
-    "bitstring==3.1.6",
-    "keyring==21.2.1",
-    "keyring_jeepney==0.2",
-=======
     "bitstring==3.1.6",
     "keyring==21.2.1",
     "keyring_jeepney==0.2",
     "keyrings.cryptfile==1.3.4",
     "cryptography==2.9.2", #Python cryptography library for TLS
->>>>>>> 1e3dc2ae
 ]
 
 upnp_dependencies = [
